--- conflicted
+++ resolved
@@ -372,14 +372,10 @@
   <ItemGroup>
     <AndroidAsset Include="Assets\README.txt" />
   </ItemGroup>
-<<<<<<< HEAD
-    <ItemGroup>
+  <ItemGroup>
     <Folder Include="Resources\values-v21\" />
     <Folder Include="Resources\layout\" />
   </ItemGroup>
-=======
-  <ItemGroup />
->>>>>>> be17f14b
   <ItemGroup>
     <GoogleServicesJson Include="google-services.json" />
   </ItemGroup>
