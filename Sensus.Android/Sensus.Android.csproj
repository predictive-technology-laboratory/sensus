--- conflicted
+++ resolved
@@ -405,15 +405,11 @@
   <ItemGroup>
     <AndroidAsset Include="Assets\README.txt" />
   </ItemGroup>
-<<<<<<< HEAD
-  <ItemGroup />
-=======
-    <ItemGroup>
+  <ItemGroup>
     <Folder Include="Callbacks\" />
     <Folder Include="Resources\values-v21\" />
     <Folder Include="Resources\layout\" />
   </ItemGroup>
->>>>>>> 3cdc63f7
   <Import Project="..\Sensus.Shared\Sensus.Shared.projitems" Label="Shared" />
   <Import Project="..\Sensus.Android.Shared\Sensus.Android.Shared.projitems" Label="Shared" />
   <Import Project="..\packages\NETStandard.Library.2.0.3\build\netstandard2.0\NETStandard.Library.targets" Condition="Exists('..\packages\NETStandard.Library.2.0.3\build\netstandard2.0\NETStandard.Library.targets')" />
