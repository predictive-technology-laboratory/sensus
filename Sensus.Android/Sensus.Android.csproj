--- conflicted
+++ resolved
@@ -34,14 +34,7 @@
     <ErrorReport>prompt</ErrorReport>
     <WarningLevel>4</WarningLevel>
     <AndroidSupportedAbis>armeabi;armeabi-v7a;x86</AndroidSupportedAbis>
-<<<<<<< HEAD
-    <NoWarn>0618</NoWarn>
-    <EmbedAssembliesIntoApk>True</EmbedAssembliesIntoApk>
-    <DebugSymbols>true</DebugSymbols>
-    <AndroidUseSharedRuntime>false</AndroidUseSharedRuntime>
-=======
     <TreatWarningsAsErrors>true</TreatWarningsAsErrors>
->>>>>>> 9dba64f8
   </PropertyGroup>
   <PropertyGroup Condition=" '$(Configuration)|$(Platform)' == 'Release|AnyCPU' ">
     <Optimize>true</Optimize>
