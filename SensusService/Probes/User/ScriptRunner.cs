--- conflicted
+++ resolved
@@ -40,12 +40,7 @@
         private int _rerunDelayMS;
         private int _maximumAgeMinutes;
         private int _numScriptsAgedOut;
-<<<<<<< HEAD
 //        private string _timeTriggerCallbackId;
-=======
-        private List<Tuple<int, int>> _randomTriggerWindows;
-        private string _randomTriggerCallbackId;
->>>>>>> 9dba64f8
         private Random _random;
         private List<string> _runScriptCallbackIds;
         private int _runCount;
@@ -184,79 +179,6 @@
                 _numScriptsAgedOut = value;
             }
         }
-
-<<<<<<< HEAD
-=======
-        [EntryStringUiProperty("Random Windows:", true, 7)]
-        public string RandomTriggerWindows
-        {
-            get
-            {
-                if (_randomTriggerWindows.Count == 0)
-                    return "";
-                else
-                    return string.Concat(_randomTriggerWindows.Select((window, index) => (index == 0 ? "" : ",") + window.Item1 + "-" + window.Item2));
-            }
-            set
-            {
-                if (value == RandomTriggerWindows)
-                    return;
-                
-                _randomTriggerWindows.Clear();
-
-                try
-                {
-                    foreach (string window in value.Split(','))
-                    {
-                        string[] startEnd = window.Split('-');
-
-                        int start = int.Parse(startEnd[0]);
-                        int end = int.Parse(startEnd[1]);
-
-                        if (start > end)
-                            throw new Exception();
-                        
-                        _randomTriggerWindows.Add(new Tuple<int, int>(start, end));
-                    }
-
-                    _randomTriggerWindows = _randomTriggerWindows.OrderBy(window => window.Item1).ToList();
-                }
-                catch (Exception)
-                {
-                }
-
-                if (_probe != null && _probe.Running && _enabled && _randomTriggerWindows.Count > 0)  // probe can be null during deserialization if this property is set first
-                    StartRandomTriggerCallbacksAsync();
-                else if (SensusServiceHelper.Get() != null)  // service helper can be null when deserializing
-                    StopRandomTriggerCallbackAsync();
-            }
-        }
-
-        public int RunCount
-        {
-            get
-            {
-                return _runCount;
-            }
-            set
-            {
-                _runCount = value;
-            }
-        }
-
-        public int CompletionCount
-        {
-            get
-            {
-                return _completionCount;
-            }
-            set
-            {
-                _completionCount = value;
-            }
-        }
-
->>>>>>> 9dba64f8
         #endregion
 
         /// <summary>
@@ -276,12 +198,7 @@
             _rerunDelayMS = 60000;
             _maximumAgeMinutes = 1;
             _numScriptsAgedOut = 0;
-<<<<<<< HEAD
 //            _timeTriggerCallbackId = null;
-=======
-            _randomTriggerWindows = new List<Tuple<int, int>>();
-            _randomTriggerCallbackId = null;
->>>>>>> 9dba64f8
             _random = new Random();
             _runScriptCallbackIds = new List<string>();
             _runCount = 0;
@@ -367,14 +284,8 @@
         {
             if (_rerun)
                 StartRerunCallbacksAsync();
-
-<<<<<<< HEAD
             if (_timeTriggers.Count != 0)
                 StartTimeTriggerCallbacksAsync();
-=======
-            if (_randomTriggerWindows.Count > 0)
-                StartRandomTriggerCallbacksAsync();
->>>>>>> 9dba64f8
         }
 
         private void StartRerunCallbacksAsync()
@@ -415,22 +326,9 @@
                 }).Start();
         }
 
-<<<<<<< HEAD
         private void StartTimeTriggerCallbacksAsync()
         {
             SensusServiceHelper.Get().Logger.Log("Starting time trigger callbacks.", LoggingLevel.Normal, GetType());
-=======
-        private void StartRandomTriggerCallbacksAsync()
-        {                        
-            new Thread(() =>
-                {
-                    lock (_locker)
-                    {
-                        if (_randomTriggerWindows.Count == 0)
-                            return;
-                        
-                        StopRandomTriggerCallbacks();
->>>>>>> 9dba64f8
 
             foreach (TimeTrigger timeTrigger in _timeTriggers)
             {
@@ -474,7 +372,6 @@
             }
         }
 
-<<<<<<< HEAD
         private double TimeUntilFireMilliseconds(TimeTrigger trigger)
         {
             TimeSpan fullDay = new TimeSpan(24, 00, 00);
@@ -509,43 +406,6 @@
             Console.Out.WriteLine(timeUntilFire);
 
             return timeUntilFire.TotalMilliseconds;
-=======
-                        // find next future trigger window
-                        DateTime triggerWindowStart = default(DateTime);
-                        DateTime triggerWindowEnd = default(DateTime);
-                        DateTime now = DateTime.Now;
-                        bool foundTriggerWindow = false;
-                        foreach (Tuple<int, int> randomTriggerWindow in _randomTriggerWindows)
-                            if (randomTriggerWindow.Item1 > now.Hour)
-                            {
-                                triggerWindowStart = new DateTime(now.Year, now.Month, now.Day, 0, 0, 0).AddHours(randomTriggerWindow.Item1);
-                                triggerWindowEnd = triggerWindowStart.AddHours(randomTriggerWindow.Item2 - randomTriggerWindow.Item1 + 1);
-                                foundTriggerWindow = true;
-                                break;
-                            }
-
-                        // if there were no future trigger windows, skip to the next day and use the first trigger window
-                        if (!foundTriggerWindow)
-                        {
-                            Tuple<int, int> firstRandomTriggerWindow = _randomTriggerWindows.First();                                
-                            triggerWindowStart = new DateTime(now.Year, now.Month, now.Day, 0, 0, 0).AddDays(1).AddHours(firstRandomTriggerWindow.Item1);
-                            triggerWindowEnd = triggerWindowStart.AddHours(firstRandomTriggerWindow.Item2 - firstRandomTriggerWindow.Item1 + 1);
-                        }
-
-                        // schedule callback for random offset into trigger window
-                        DateTime triggerTime = triggerWindowStart.AddSeconds(_random.NextDouble() * (triggerWindowEnd - triggerWindowStart).TotalSeconds);
-                        int triggerDelayMS = (int)(triggerTime - now).TotalMilliseconds;
-
-                        _randomTriggerCallbackId = SensusServiceHelper.Get().ScheduleOneTimeCallback((callbackId, cancellationToken) =>
-                            {
-                                // if the probe is still running and the runner is enabled, run a copy of the script so that we can retain a pristine version of the original
-                                if (_probe.Running && _enabled && _randomTriggerWindows.Any(window => DateTime.Now.Hour >= window.Item1 && DateTime.Now.Hour <= window.Item2))  // be sure to use DateTime.Now and not the local now variable, which will be in the past.
-                                    RunAsync(_script.Copy(), StartRandomTriggerCallbacksAsync);
-                            }                      
-                        , "Trigger Randomly", triggerDelayMS, userNotificationMessage);
-                    }
-                }).Start();
->>>>>>> 9dba64f8
         }
 
         private void RunAsync(Script script)
@@ -611,17 +471,10 @@
                                                 {
                                                     _probe.StoreDatum(new ScriptDatum(DateTimeOffset.UtcNow, input.GroupId, input.Id, input.Value, script.CurrentDatum == null ? null : script.CurrentDatum.Id, input.Latitude, input.Longitude));
 
-<<<<<<< HEAD
-                                        // once inputs are stored, they should be stored again, nor should the user be able to modify them
+                                        // once inputs are stored, they should not be stored again, nor should the user be able to modify them
                                         input.ShouldBeStored = false;
                                         //Xamarin.Forms.Device.BeginInvokeOnMainThread(() => input.Enabled = false);
                                     }
-=======
-                                                    // once inputs are stored, they should not be stored again, nor should the user be able to modify them
-                                                    input.ShouldBeStored = false;
-                                                    Xamarin.Forms.Device.BeginInvokeOnMainThread(() => input.Enabled = false);
-                                                }
->>>>>>> 9dba64f8
 
                                     inputWait.Set();
                                 });
@@ -703,15 +556,7 @@
         public void Stop()
         {
             StopRerunCallbacks();
-<<<<<<< HEAD
             StopTimeTriggerCallbacks();
-=======
-            StopRandomTriggerCallbacks();
-
-            lock (_runScriptCallbackIds)
-                foreach (string runScriptCallbackId in _runScriptCallbackIds)
-                    SensusServiceHelper.Get().UnscheduleOneTimeCallback(runScriptCallbackId);
->>>>>>> 9dba64f8
         }
     }
 }