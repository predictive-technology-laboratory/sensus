// Copyright 2014 The Rector & Visitors of the University of Virginia
//
// Licensed under the Apache License, Version 2.0 (the "License");
// you may not use this file except in compliance with the License.
// You may obtain a copy of the License at
//
//     http://www.apache.org/licenses/LICENSE-2.0
//
// Unless required by applicable law or agreed to in writing, software
// distributed under the License is distributed on an "AS IS" BASIS,
// WITHOUT WARRANTIES OR CONDITIONS OF ANY KIND, either express or implied.
// See the License for the specific language governing permissions and
// limitations under the License.

using Newtonsoft.Json;
using SensusService.DataStores.Local;
using SensusService.DataStores.Remote;
using SensusService.Probes;
using SensusService.Probes.User;
using SensusUI.UiProperties;
using System;
using System.Collections.Generic;
using System.IO;
using System.Net;
using System.Threading;
using Xamarin.Forms;
using SensusService.Anonymization;
using System.Linq;
using System.Reflection;
using SensusUI;
using SensusService.Probes.Location;
using SensusService.Exceptions;
using SensusUI.Inputs;
using SensusService.Probes.User;

namespace SensusService
{
    /// <summary>
    /// Container for probes, data stores, and all other information needed to run a collection experiment.
    /// </summary>
    public class Protocol
    {
        #region static members

        public static void CreateAsync(string name, Action<Protocol> callback)
        {
            new Thread(() =>
                {
                    Probe.GetAllAsync(probes =>
                        {
                            Protocol protocol = new Protocol(name);

                            foreach (Probe probe in probes)
                                protocol.AddProbe(probe);

                            callback(protocol);
                        });
                    
                }).Start();
        }

        public static void DisplayFromWebUriAsync(Uri webURI)
        {
            try
            {
                WebClient downloadClient = new WebClient();

                #if __ANDROID__ || __IOS__
                downloadClient.DownloadDataCompleted += (o, e) =>
                {
                    DisplayFromBytesAsync(e.Result);
                };
                #elif WINDOWS_PHONE
                // TODO:  Read bytes and display.
                #else
                #error "Unrecognized platform."
                #endif

                downloadClient.DownloadStringAsync(webURI);
            }
            catch (Exception ex)
            {
                SensusServiceHelper.Get().Logger.Log("Failed to download Protocol from URI \"" + webURI + "\":  " + ex.Message + ". If this is an HTTPS URI, make sure the server's certificate is valid.", LoggingLevel.Normal, typeof(Protocol));
                SensusServiceHelper.Get().FlashNotificationAsync("Failed to download protocol.");
            }
        }

        public static void DisplayFromBytesAsync(byte[] bytes)
        {
            try
            {
                DisplayFromJsonAsync(SensusServiceHelper.Decrypt(bytes));
            }
            catch (Exception ex)
            {
                SensusServiceHelper.Get().Logger.Log("Failed to decrypt protocol from bytes:  " + ex.Message, LoggingLevel.Normal, typeof(Protocol));
                SensusServiceHelper.Get().FlashNotificationAsync("Failed to decrypt protocol.");
            }                        
        }

        /// <summary>
        /// Converts JSON to a Protocol object. Private because Protocols should always be serialized as encrypted binary codes, and this function works with unencrypted strings (it's called in service of the former).
        /// </summary>
        /// <param name="json">JSON to deserialize.</param>
        private static void DisplayFromJsonAsync(string json)
        {
            new Thread(() =>
                {
                    try
                    {
                        #region allow protocols to be opened across platforms by manually editing the namespaces in the JSON
                        string newJSON;
                        switch (SensusServiceHelper.Get().GetType().Name)
                        {
                            case "AndroidSensusServiceHelper":
                                newJSON = json.Replace(".iOS", ".Android").Replace(".WinPhone", ".Android");
                                break;
                            case "iOSSensusServiceHelper":
                                newJSON = json.Replace(".Android", ".iOS").Replace(".WinPhone", ".iOS");
                                break;
                            case "WinPhone":
                                newJSON = json.Replace(".Android", ".WinPhone").Replace(".iOS", ".WinPhone");
                                break;
                            default:
                                throw new SensusException("Attempted to deserialize JSON into unknown service helper type:  " + SensusServiceHelper.Get().GetType().FullName);
                        }

                        if (newJSON == json)
                            SensusServiceHelper.Get().Logger.Log("No cross-platform conversion required for service helper JSON.", LoggingLevel.Normal, typeof(Protocol));
                        else
                        {
                            SensusServiceHelper.Get().Logger.Log("Performed cross-platform conversion of service helper JSON.", LoggingLevel.Normal, typeof(Protocol));
                            json = newJSON;
                        }
                        #endregion
                        
                        Protocol protocol = null;
                        ManualResetEvent protocolWait = new ManualResetEvent(false);

                        // always deserialize protocols on the main thread (e.g., since a looper might be required for android)
                        Device.BeginInvokeOnMainThread(() =>
                            {
                                try
                                {
                                    protocol = JsonConvert.DeserializeObject<Protocol>(json, SensusServiceHelper.JSON_SERIALIZER_SETTINGS);
                                }
                                catch (Exception ex)
                                {
                                    SensusServiceHelper.Get().Logger.Log("Error while deserializing protocol:  " + ex.Message, LoggingLevel.Normal, typeof(Protocol));
                                }
                                finally
                                {
                                    protocolWait.Set();
                                }                              
                            });

                        protocolWait.WaitOne();

                        if (protocol == null)
                        {
                            SensusServiceHelper.Get().Logger.Log("Failed to deserialize protocol.", LoggingLevel.Normal, typeof(Protocol));
                            SensusServiceHelper.Get().FlashNotificationAsync("Failed to deserialize protocol.");
                            return;
                        }
                        else
                        {
                            Action<Protocol> StartProtocol = p =>
                            {
                                Device.BeginInvokeOnMainThread(async () =>
                                    {
                                        if (!(App.Current.MainPage.Navigation.NavigationStack.Last() is ProtocolsPage))
                                            await App.Current.MainPage.Navigation.PushAsync(new ProtocolsPage());

                                        p.StartWithUserAgreement("You just opened a protocol named \"" + p.Name + "\" within Sensus." + (string.IsNullOrWhiteSpace(p.StartupAgreement) ? "" : " Please read the following terms and conditions."));
                                    });
                            };

                            Protocol existingProtocol = SensusServiceHelper.Get().RegisteredProtocols.FirstOrDefault(p => p.Id == protocol.Id);

                            if (existingProtocol == null)
                            {
                                Probe.GetAllAsync(probes =>
                                    {
                                        // add any probes for the current platform that didn't come through when deserializing. for example, android has a listening WLAN probe, but iOS has a polling WLAN probe. neither will come through on the other platform when deserializing, since the types are not defined.
                                        List<Type> deserializedProbeTypes = protocol.Probes.Select(p => p.GetType()).ToList();

                                        foreach (Probe probe in probes)
                                            if (!deserializedProbeTypes.Contains(probe.GetType()))
                                            {
                                                SensusServiceHelper.Get().Logger.Log("Adding missing probe to protocol:  " + probe.GetType().FullName, LoggingLevel.Normal, typeof(Protocol));
                                                protocol.AddProbe(probe);
                                            }                        

                                        // reset the random time anchor -- we shouldn't use the same one that someone else used
                                        protocol.ResetRandomTimeAnchor();

                                        // reset the storage directory
                                        protocol.StorageDirectory = Path.Combine(Environment.GetFolderPath(Environment.SpecialFolder.Personal), protocol.Id);
                                        if (!Directory.Exists(protocol.StorageDirectory))
                                            Directory.CreateDirectory(protocol.StorageDirectory);

                                        SensusServiceHelper.Get().RegisterProtocol(protocol);

                                        StartProtocol(protocol);
                                    });
                            }
                            else if (existingProtocol.Running)
                                SensusServiceHelper.Get().FlashNotificationAsync("Protocol \"" + existingProtocol.Name + "\" is already running.");
                            else
                                StartProtocol(existingProtocol);
                        }                        
                    }
                    catch (Exception ex)
                    {
                        SensusServiceHelper.Get().Logger.Log("Failed to deserialize/display protocol from JSON:  " + ex.Message, LoggingLevel.Normal, typeof(Protocol));
                        SensusServiceHelper.Get().FlashNotificationAsync("Failed to deserialize and/or display protocol.");
                    }

                }).Start();
        }

        #endregion

        public event EventHandler<bool> ProtocolRunningChanged;

        private int _participantID;
        private string _id;
        private string _name;
        private List<Probe> _probes;
        private bool _running;
        private LocalDataStore _localDataStore;
        private RemoteDataStore _remoteDataStore;
        private string _storageDirectory;
        private ProtocolReport _mostRecentReport;
        private bool _forceProtocolReportsToRemoteDataStore;
        private string _lockPasswordHash;
        private AnonymizedJsonContractResolver _jsonAnonymizer;
        private DateTimeOffset _randomTimeAnchor;
        private bool _shareable;
        private List<PointOfInterest> _pointsOfInterest;
        private string _startupAgreement;
        private int _participationHorizonDays;
        private List<DateTime> _healthTestTimes;
        private string _contactEmail;

        private readonly object _locker = new object();

        public int ParticipantID
        {
                get { return _participantID; }
                set { _participantID = value; }
        }

        public string Id
        {
            get { return _id; }
            set { _id = value; }
        }

        [EntryStringUiProperty("Name:", true, 1)]
        public string Name
        {
            get { return _name; }
            set { _name = value; }
        }

        public List<Probe> Probes
        {
            get { return _probes; }
            set { _probes = value; }
        }

        [JsonIgnore]
        public bool Running
        {
            get { return _running; }
            set
            {
                if (value != _running)
                {
                    if (value)
                        StartAsync();
                    else
                        StopAsync();
                }
            }
        }

        public LocalDataStore LocalDataStore
        {
            get { return _localDataStore; }
            set
            {
                if (value != _localDataStore)
                {
                    _localDataStore = value;
                    _localDataStore.Protocol = this;
                }
            }
        }

        public RemoteDataStore RemoteDataStore
        {
            get { return _remoteDataStore; }
            set
            {
                if (value != _remoteDataStore)
                {
                    _remoteDataStore = value;
                    _remoteDataStore.Protocol = this;
                }
            }
        }

        public string StorageDirectory
        {
            get { return _storageDirectory; }
            set { _storageDirectory = value; }
        }

        [JsonIgnore]
        public ProtocolReport MostRecentReport
        {
            get { return _mostRecentReport; }
            set { _mostRecentReport = value; }
        }

        [OnOffUiProperty("Force Reports to Remote:", true, 20)]
        public bool ForceProtocolReportsToRemoteDataStore
        {
            get { return _forceProtocolReportsToRemoteDataStore; }
            set { _forceProtocolReportsToRemoteDataStore = value; }
        }

        public string LockPasswordHash
        {
            get
            {
                return _lockPasswordHash; 
            }
            set
            {
                _lockPasswordHash = value;
            }
        }

        public AnonymizedJsonContractResolver JsonAnonymizer
        {
            get { return _jsonAnonymizer; }
            set { _jsonAnonymizer = value; }
        }

        public DateTimeOffset RandomTimeAnchor
        {
            get
            {
                return _randomTimeAnchor;
            }
            set
            {
                _randomTimeAnchor = value;
            }
        }

        [OnOffUiProperty("Shareable:", true, 10)]
        public bool Shareable
        {
            get
            {
                return _shareable;
            }
            set
            {
                _shareable = value;
            }
        }

        public List<PointOfInterest> PointsOfInterest
        {
            get { return _pointsOfInterest; }
        }

        [EditorUiProperty("Startup Agreement:", true, 15)]
        public string StartupAgreement
        {
            get
            {
                return _startupAgreement;
            }
            set
            {
                _startupAgreement = value;
            }
        }

        [EntryIntegerUiProperty("Participation Horizon (Days):", true, 16)]
        public int ParticipationHorizonDays
        {
            get
            {
                return _participationHorizonDays;
            }
            set
            {
                _participationHorizonDays = value;
            }
        }

        // sensus cannot full execute all the time on ios. the level of app activity is, for the most part, determined by the user
        // and how often he/she opens sensus or one of its notifications. thus, it's not reasonable to assert a partiular amount of
        // activity as being "full activity". rather, on ios this is left to the protocol designer. contrast with android, where
        // we know how many health tests should come in under normal operating conditions (it's determined by the health test delay).
        #if __IOS__
        private int _fullActivityHealthTestsPerDay = 10;

        [EntryIntegerUiProperty("Full Participation Activations:", true, 17)]
        public int FullActivityHealthTestsPerDay
        {
            get
            {
                return _fullActivityHealthTestsPerDay;
            }
            set
            {
                _fullActivityHealthTestsPerDay = value;
            }
        }
        #endif

        public List<DateTime> HealthTestTimes
        {
            get{ return _healthTestTimes; }
        }

        [EntryStringUiProperty("Contact Email:", true, 17)]
        public string ContactEmail
        {
            get
            {
                return _contactEmail;
            }
            set
            {
                _contactEmail = value;
            }
        }

        [JsonIgnore]
        public float ActivityLevel
        {
            get
            { 
                float fullActivityHealthTests = _participationHorizonDays * SensusServiceHelper.Get().GetFullActivityHealthTestsPerDay(this);

                return _healthTestTimes.Count / fullActivityHealthTests;
            }
        }

        [JsonIgnore]
        public float InteractionParticipationLevel
        {
            get
            {
                int scriptsRun = _probes.Sum(probe => probe is ScriptProbe ? (probe as ScriptProbe).ScriptRunners.Sum(scriptRunner => scriptRunner.RunCount) : 0);
                int scriptsCompleted = _probes.Sum(probe => probe is ScriptProbe ? (probe as ScriptProbe).ScriptRunners.Sum(scriptRunner => scriptRunner.CompletionCount) : 0);

                return scriptsRun == 0 ? 1f : scriptsCompleted / (float)scriptsRun;
            }
        }

        [JsonIgnore]
        public float OverallParticipationLevel
        {
            get { return ActivityLevel * InteractionParticipationLevel; }
        }

        /// <summary>
        /// For JSON deserialization
        /// </summary>
        private Protocol()
        {
            _running = false;
            _forceProtocolReportsToRemoteDataStore = false;
            _lockPasswordHash = "";
            _jsonAnonymizer = new AnonymizedJsonContractResolver(this);
            _shareable = false;
            _pointsOfInterest = new List<PointOfInterest>();
            _participationHorizonDays = 1;
            _healthTestTimes = new List<DateTime>();
        }

        /// <summary>
        /// Called by static CreateAsync. Should not be called directly by outside callers.
        /// </summary>
        /// <param name="name">Name.</param>
        private Protocol(string name)
            : this()
        {
            _name = name;

            ResetRandomTimeAnchor();            

            while (_storageDirectory == null)
            {
                _id = Guid.NewGuid().ToString();
                string candidateStorageDirectory = Path.Combine(Environment.GetFolderPath(Environment.SpecialFolder.Personal), _id);
                if (!Directory.Exists(candidateStorageDirectory))
                {
                    _storageDirectory = candidateStorageDirectory;
                    Directory.CreateDirectory(_storageDirectory);
                }
            }

            _probes = new List<Probe>();
        }

        private void AddProbe(Probe probe)
        {
            probe.Protocol = this;

            // since the new probe was just bound to this protocol, we need to let this protocol know about this probe's default anonymization preferences.
            foreach (PropertyInfo anonymizableProperty in probe.DatumType.GetProperties().Where(property => property.GetCustomAttribute<Anonymizable>() != null))
            {
                Anonymizable anonymizableAttribute = anonymizableProperty.GetCustomAttribute<Anonymizable>(true);
                _jsonAnonymizer.SetAnonymizer(anonymizableProperty, anonymizableAttribute.DefaultAnonymizer);
            }

            _probes.Add(probe);
        }

        private void ResetRandomTimeAnchor()
        {
            // pick a random time within the first 1000 years AD.
            _randomTimeAnchor = new DateTimeOffset((long)(new Random().NextDouble() * new DateTimeOffset(1000, 1, 1, 0, 0, 0, new TimeSpan()).Ticks), new TimeSpan());
        }

        public void Save(string path)
        {
            using (FileStream file = new FileStream(path, FileMode.Create, FileAccess.Write))
            {
                byte[] encryptedBytes = SensusServiceHelper.Encrypt(JsonConvert.SerializeObject(this, SensusServiceHelper.JSON_SERIALIZER_SETTINGS));
                file.Write(encryptedBytes, 0, encryptedBytes.Length);
                file.Close();
            }
        }

        public void StartAsync()
        {
            new Thread(Start).Start();
        }

        public void Start()
        {
            lock (_locker)
            {
                if (_running)
                    return;
                else
                    _running = true;

                if (ProtocolRunningChanged != null)
                    ProtocolRunningChanged(this, _running);

                // let the service helper know that the current protocol is running (saves helper)
                SensusServiceHelper.Get().RegisterProtocol(this);
                SensusServiceHelper.Get().AddRunningProtocolId(_id);

                bool stopProtocol = false;

                // start local data store
                try
                {
                    if (_localDataStore == null)
                        throw new Exception("Local data store not defined.");
                        
                    _localDataStore.Start();

                    // start remote data store
                    try
                    {
                        if (_remoteDataStore == null)
                            throw new Exception("Remote data store not defined.");
                            
                        _remoteDataStore.Start();

                        // start probes
                        try
                        {
                            SensusServiceHelper.Get().Logger.Log("Starting probes for protocol " + _name + ".", LoggingLevel.Normal, GetType());
                            int probesEnabled = 0;
                            int probesStarted = 0;
                            foreach (Probe probe in _probes)
                                if (probe.Enabled)
                                {
                                    ++probesEnabled;

                                    try
                                    {
                                        probe.Start();
                                        probesStarted++;
                                    }
                                    catch (Exception ex)
                                    {
                                        // stop probe to clean up any inconsistent state information
                                        try
                                        {
                                            probe.Stop();
                                        }
                                        catch (Exception ex2)
                                        {
                                            SensusServiceHelper.Get().Logger.Log("Failed to stop probe after failing to start it:  " + ex2.Message, LoggingLevel.Normal, GetType());
                                        }

                                        string message = "Failed to start probe \"" + probe.GetType().FullName + "\":  " + ex.Message;
                                        SensusServiceHelper.Get().Logger.Log(message, LoggingLevel.Normal, GetType());
                                        SensusServiceHelper.Get().FlashNotificationAsync(message);

                                        // disable probe if it is not supported on the device
                                        if (ex is NotSupportedException)
                                            probe.Enabled = false;
                                    }
                                }

                            if (probesEnabled == 0)
                                throw new Exception("No probes were enabled.");
                            else if (probesStarted == 0)
                                throw new Exception("No probes started.");
                        }
                        catch (Exception ex)
                        {
                            string message = "Failure while starting probes:  " + ex.Message;
                            SensusServiceHelper.Get().Logger.Log(message, LoggingLevel.Normal, GetType());
                            SensusServiceHelper.Get().FlashNotificationAsync(message);
                            stopProtocol = true;
                        }                            
                    }
                    catch (Exception ex)
                    {
                        string message = "Remote data store failed to start:  " + ex.Message;
                        SensusServiceHelper.Get().Logger.Log(message, LoggingLevel.Normal, GetType());
                        SensusServiceHelper.Get().FlashNotificationAsync(message);
                        stopProtocol = true;
                    }
                }
                catch (Exception ex)
                {
                    string message = "Local data store failed to start:  " + ex.Message;
                    SensusServiceHelper.Get().Logger.Log(message, LoggingLevel.Normal, GetType());
                    SensusServiceHelper.Get().FlashNotificationAsync(message);
                    stopProtocol = true;
                }

                if (stopProtocol)
                    Stop();
            }
        }

        public void StartWithUserAgreement(string message)
        {
            int consentCode = new Random().Next(1000, 10000);

            SensusServiceHelper.Get().PromptForInputsAsync(

//                "Protocol Consent", 
                "Participant ID",

                new Input[]
                {
                    new LabelOnlyInput(
                        (string.IsNullOrWhiteSpace(message) ? "" : message + Environment.NewLine + Environment.NewLine) +
                        (string.IsNullOrWhiteSpace(_startupAgreement) ? "" : _startupAgreement + Environment.NewLine + Environment.NewLine) +
<<<<<<< HEAD
//                        "To start this protocol, please indicate your consent by entering the following code:  " + consentCode),
                        "To start this protocol, please enter your participant ID number:  "),
=======
                        "To participate in this study, please indicate your consent by entering the following code:  " + consentCode),
>>>>>>> 9dba64f8

                    new TextInput()
                },

                null,

                inputs =>
                {
                    if (inputs == null)
                        return;

//                    string consentCodeStr = inputs[1].Value as string;
                    string id = inputs[1].Value as string;

                    int consentCodeInt;
                    if (id != null && id.Length == 4)
                    {
//                    else if (int.TryParse(id, out consentCodeInt) && consentCodeInt == consentCode)
                        _participantID = int.Parse(id);
                        AmazonS3RemoteDataStore s3 = (AmazonS3RemoteDataStore)RemoteDataStore;
                        s3.Folder = id;
                        this.RemoteDataStore = s3;
                        Running = true;
                    }
                    else
                        SensusServiceHelper.Get().FlashNotificationAsync("Invalid code.");
                });
        }

        public void TestHealthAsync(bool userInitiated)
        {
            TestHealthAsync(userInitiated, () =>
                {
                });
        }

        public void TestHealthAsync(bool userInitiated, Action callback)
        {
            new Thread(() =>
                {
                    TestHealth(userInitiated);

                    if (callback != null)
                        callback();

                }).Start();
        }

        public void TestHealth(bool userInitiated)
        {
            lock (_locker)
            {
                if (!userInitiated)
                    lock (_healthTestTimes)
                    {
                        _healthTestTimes.Add(DateTime.Now);

                        // remove health test times prior to the participation horizon
                        int cutoff = _healthTestTimes.FindIndex(healthTestTime => healthTestTime >= DateTime.Now.AddDays(-_participationHorizonDays));
                        if (cutoff > 0)
                            _healthTestTimes.RemoveRange(0, cutoff);
                    }

                string error = null;
                string warning = null;
                string misc = null;

                if (!_running)
                {
                    error += "Restarting protocol \"" + _name + "\"...";
                    try
                    {
                        Stop();
                        Start();
                    }
                    catch (Exception ex)
                    {
                        error += ex.Message + "...";
                    }

                    if (_running)
                        error += "restarted protocol." + Environment.NewLine;
                    else
                        error += "failed to restart protocol." + Environment.NewLine;
                }

                if (_running)
                {
                    if (_localDataStore == null)
                        error += "No local data store present on protocol." + Environment.NewLine;
                    else if (_localDataStore.TestHealth(ref error, ref warning, ref misc))
                    {
                        error += "Restarting local data store...";

                        try
                        {
                            _localDataStore.Restart();
                        }
                        catch (Exception ex)
                        {
                            error += ex.Message + "...";
                        }

                        if (!_localDataStore.Running)
                            error += "failed to restart local data store." + Environment.NewLine;
                    }

                    if (_remoteDataStore == null)
                        error += "No remote data store present on protocol." + Environment.NewLine;
                    else if (_remoteDataStore.TestHealth(ref error, ref warning, ref misc))
                    {
                        error += "Restarting remote data store...";

                        try
                        {
                            _remoteDataStore.Restart();
                        }
                        catch (Exception ex)
                        {
                            error += ex.Message + "...";
                        }

                        if (!_remoteDataStore.Running)
                            error += "failed to restart remote data store." + Environment.NewLine;
                    }

                    foreach (Probe probe in _probes)
                        if (probe.Enabled && probe.TestHealth(ref error, ref warning, ref misc))
                        {
                            error += "Restarting probe \"" + probe.GetType().FullName + "\"...";

                            try
                            {
                                probe.Restart();
                            }
                            catch (Exception ex)
                            {
                                error += ex.Message + "...";
                            }

                            if (!probe.Running)
                                error += "failed to restart probe \"" + probe.GetType().FullName + "\"." + Environment.NewLine;
                        }
                }

                _mostRecentReport = new ProtocolReport(DateTimeOffset.UtcNow, error, warning, misc);
                SensusServiceHelper.Get().Logger.Log("Protocol report:" + Environment.NewLine + _mostRecentReport, LoggingLevel.Normal, GetType());

                SensusServiceHelper.Get().Logger.Log("Storing protocol report locally.", LoggingLevel.Normal, GetType());
                _localDataStore.AddNonProbeDatum(_mostRecentReport);

                if (!_localDataStore.UploadToRemoteDataStore && _forceProtocolReportsToRemoteDataStore)
                {
                    SensusServiceHelper.Get().Logger.Log("Local data aren't pushed to remote, so we're copying the report datum directly to the remote cache.", LoggingLevel.Normal, GetType());
                    _remoteDataStore.AddNonProbeDatum(_mostRecentReport);
                }

                int runningProtocols = SensusServiceHelper.Get().RunningProtocolIds.Count;
                SensusServiceHelper.Get().UpdateApplicationStatus(runningProtocols + " protocol" + (runningProtocols == 1 ? " is " : "s are") + " running");
            }
        }

        public void StopAsync()
        {
            StopAsync(() =>
                {
                });
        }

        public void StopAsync(Action callback)
        {
            new Thread(() =>
                {
                    Stop();

                    if (callback != null)
                        callback();

                }).Start();
        }

        public void Stop()
        {
            lock (_locker)
            {
                if (_running)
                    _running = false;
                else
                    return;

                if (ProtocolRunningChanged != null)
                    ProtocolRunningChanged(this, _running);

                SensusServiceHelper.Get().RemoveRunningProtocolId(_id);

                SensusServiceHelper.Get().Logger.Log("Stopping protocol \"" + _name + "\".", LoggingLevel.Normal, GetType());

                foreach (Probe probe in _probes)
                    if (probe.Running)
                        try
                        {
                            probe.Stop(); 
                        }
                        catch (Exception ex)
                        {
                            SensusServiceHelper.Get().Logger.Log("Failed to stop " + probe.GetType().FullName + ":  " + ex.Message, LoggingLevel.Normal, GetType());
                        }

                if (_localDataStore != null && _localDataStore.Running)
                {
                    try
                    {
                        _localDataStore.Stop();
                    }
                    catch (Exception ex)
                    {
                        SensusServiceHelper.Get().Logger.Log("Failed to stop local data store:  " + ex.Message, LoggingLevel.Normal, GetType());
                    }
                }

                if (_remoteDataStore != null && _remoteDataStore.Running)
                {
                    try
                    {
                        _remoteDataStore.Stop();
                    }
                    catch (Exception ex)
                    {
                        SensusServiceHelper.Get().Logger.Log("Failed to stop remote data store:  " + ex.Message, LoggingLevel.Normal, GetType());
                    }
                }

                SensusServiceHelper.Get().Logger.Log("Stopped protocol \"" + _name + "\".", LoggingLevel.Normal, GetType());
            }
        }

        public override bool Equals(object obj)
        {
            return obj is Protocol && (obj as Protocol)._id == _id;
        }

        public override int GetHashCode()
        {
            return _id.GetHashCode();
        }
    }
}<|MERGE_RESOLUTION|>--- conflicted
+++ resolved
@@ -669,12 +669,8 @@
                     new LabelOnlyInput(
                         (string.IsNullOrWhiteSpace(message) ? "" : message + Environment.NewLine + Environment.NewLine) +
                         (string.IsNullOrWhiteSpace(_startupAgreement) ? "" : _startupAgreement + Environment.NewLine + Environment.NewLine) +
-<<<<<<< HEAD
 //                        "To start this protocol, please indicate your consent by entering the following code:  " + consentCode),
                         "To start this protocol, please enter your participant ID number:  "),
-=======
-                        "To participate in this study, please indicate your consent by entering the following code:  " + consentCode),
->>>>>>> 9dba64f8
 
                     new TextInput()
                 },
