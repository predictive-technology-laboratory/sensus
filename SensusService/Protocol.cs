--- conflicted
+++ resolved
@@ -1198,11 +1198,7 @@
 
             bool isPriorToStart = !(DateTime.Now > new DateTime(_startTimestamp.Year, _startTimestamp.Month, _startTimestamp.Day, _startTimestamp.Hour, _startTimestamp.Minute, 0));
 
-<<<<<<< HEAD
             consent.Add(new LabelOnlyInput("This study will start " + ((!_startImmediately && isPriorToStart) ? "on " + _startTime.Month + "/" + _startTime.Day + "/" + _startTime.Year + " at " + _startTime.ToString("HH:mm") : "immediately") + " and " + ((!_continueIndefinitely) ? "stop on " + _endTime.Month + "/" + _endTime.Day + "/" + _endTime.Year + " at " + _endTime.ToString("HH:mm") + "." : "continue indefinitely.")));
-=======
-            consent.Add(new LabelOnlyInput("This study will start " + ((!_startImmediately && isPriorToStart) ? "on " + _startTimestamp.Month + "/" + _startTimestamp.Day + "/" + _startTimestamp.Year + " at " + _startTimestamp.Hour + ":" + _startTimestamp.Minute : "immediately") + " and " + ((!_continueIndefinitely) ? "stop on " + _endTimestamp.Month + "/" + _endTimestamp.Day + "/" + _endTimestamp.Year + " at " + _endTimestamp.Hour + ":" + _endTimestamp.Minute + "." : "continue indefinitely.")));
->>>>>>> 24700596
 
             consent.Add(new LabelOnlyInput("This study would like to collect the following data from your device:"));
 
