--- conflicted
+++ resolved
@@ -1,3110 +1,2822 @@
-﻿<!DOCTYPE html>
-<!--[if IE]><![endif]-->
-<html>
-  
-  <head>
-    <meta charset="utf-8">
-    <meta http-equiv="X-UA-Compatible" content="IE=edge,chrome=1">
-    <title>Class Resource.String
-   | Sensus Documentation </title>
-    <meta name="viewport" content="width=device-width">
-    <meta name="title" content="Class Resource.String
-   | Sensus Documentation ">
-    <meta name="generator" content="docfx 2.31.0.0">
-    
-    <link rel="shortcut icon" href="../images/favicon.ico">
-    <link rel="stylesheet" href="../styles/docfx.vendor.css">
-    <link rel="stylesheet" href="../styles/docfx.css">
-    <link rel="stylesheet" href="../styles/main.css">
-    <meta property="docfx:navrel" content="../toc.html">
-    <meta property="docfx:tocrel" content="toc.html">
-    
-    <meta property="docfx:rel" content="../">
-    
-  </head>
-  <body data-spy="scroll" data-target="#affix">
-    <div id="wrapper">
-      <header>
-        
-        <nav id="autocollapse" class="navbar navbar-inverse ng-scope" role="navigation">
-          <div class="container">
-            <div class="navbar-header">
-              <button type="button" class="navbar-toggle" data-toggle="collapse" data-target="#navbar">
-                <span class="sr-only">Toggle navigation</span>
-                <span class="icon-bar"></span>
-                <span class="icon-bar"></span>
-                <span class="icon-bar"></span>
-              </button>
-              
-              <a class="navbar-brand" href="../index.html">
-                <img id="logo" class="svg" src="../images/group-of-members-users-icon.png" alt="">
-              </a>
-            </div>
-            <div class="collapse navbar-collapse" id="navbar">
-              <form class="navbar-form navbar-right" role="search" id="search">
-                <div class="form-group">
-                  <input type="text" class="form-control" id="search-query" placeholder="Search" autocomplete="off">
-                </div>
-              </form>
-            </div>
-          </div>
-        </nav>
-        
-        <div class="subnav navbar navbar-default">
-          <div class="container hide-when-search" id="breadcrumb">
-            <ul class="breadcrumb">
-              <li></li>
-            </ul>
-          </div>
-        </div>
-      </header>
-      <div class="container body-content">
-        
-        <div id="search-results">
-          <div class="search-list"></div>
-          <div class="sr-items"></div>
-          <ul id="pagination"></ul>
-        </div>
-      </div>
-      <div role="main" class="container body-content hide-when-search">
-        
-        <div class="sidenav hide-when-search">
-          <a class="btn toc-toggle collapse" data-toggle="collapse" href="#sidetoggle" aria-expanded="false" aria-controls="sidetoggle">Show / Hide Table of Contents</a>
-          <div class="sidetoggle collapse" id="sidetoggle">
-            <div id="sidetoc"></div>
-          </div>
-        </div>
-        <div class="article row grid-right">
-          <div class="col-md-10">
-            <article class="content wrap" id="_content" data-uid="Sensus.Android.Resource.String">
-  
-  
-  <h1 id="Sensus_Android_Resource_String" data-uid="Sensus.Android.Resource.String" class="text-break">Class Resource.String
-  </h1>
-  <div class="markdown level0 summary"></div>
-  <div class="markdown level0 conceptual"></div>
-  <div class="inheritance">
-    <h5>Inheritance</h5>
-    <div class="level0"><span class="xref">System.Object</span></div>
-    <div class="level1"><span class="xref">Resource.String</span></div>
-  </div>
-  <h6><strong>Namespace</strong>: <a class="xref" href="Sensus.Android.html">Sensus.Android</a></h6>
-  <h6><strong>Assembly</strong>: SensusAndroid.dll</h6>
-  <h5 id="Sensus_Android_Resource_String_syntax">Syntax</h5>
-  <div class="codewrapper">
-    <pre><code class="lang-csharp hljs">public class String : Object</code></pre>
-  </div>
-  <h3 id="fields">Fields
-  </h3>
-  
-  
-  <h4 id="Sensus_Android_Resource_String_abc_action_bar_home_description" data-uid="Sensus.Android.Resource.String.abc_action_bar_home_description">abc_action_bar_home_description</h4>
-  <div class="markdown level1 summary"></div>
-  <div class="markdown level1 conceptual"></div>
-  <h5 class="decalaration">Declaration</h5>
-  <div class="codewrapper">
-    <pre><code class="lang-csharp hljs">public const int abc_action_bar_home_description = 2131230794</code></pre>
-  </div>
-  <h5 class="fieldValue">Field Value</h5>
-  <table class="table table-bordered table-striped table-condensed">
-    <thead>
-      <tr>
-        <th>Type</th>
-        <th>Description</th>
-      </tr>
-    </thead>
-    <tbody>
-      <tr>
-        <td><span class="xref">System.Int32</span></td>
-        <td></td>
-      </tr>
-    </tbody>
-  </table>
-  
-  
-  <h4 id="Sensus_Android_Resource_String_abc_action_bar_up_description" data-uid="Sensus.Android.Resource.String.abc_action_bar_up_description">abc_action_bar_up_description</h4>
-  <div class="markdown level1 summary"></div>
-  <div class="markdown level1 conceptual"></div>
-  <h5 class="decalaration">Declaration</h5>
-  <div class="codewrapper">
-    <pre><code class="lang-csharp hljs">public const int abc_action_bar_up_description = 2131230795</code></pre>
-  </div>
-  <h5 class="fieldValue">Field Value</h5>
-  <table class="table table-bordered table-striped table-condensed">
-    <thead>
-      <tr>
-        <th>Type</th>
-        <th>Description</th>
-      </tr>
-    </thead>
-    <tbody>
-      <tr>
-        <td><span class="xref">System.Int32</span></td>
-        <td></td>
-      </tr>
-    </tbody>
-  </table>
-  
-  
-  <h4 id="Sensus_Android_Resource_String_abc_action_menu_overflow_description" data-uid="Sensus.Android.Resource.String.abc_action_menu_overflow_description">abc_action_menu_overflow_description</h4>
-  <div class="markdown level1 summary"></div>
-  <div class="markdown level1 conceptual"></div>
-  <h5 class="decalaration">Declaration</h5>
-  <div class="codewrapper">
-    <pre><code class="lang-csharp hljs">public const int abc_action_menu_overflow_description = 2131230796</code></pre>
-  </div>
-  <h5 class="fieldValue">Field Value</h5>
-  <table class="table table-bordered table-striped table-condensed">
-    <thead>
-      <tr>
-        <th>Type</th>
-        <th>Description</th>
-      </tr>
-    </thead>
-    <tbody>
-      <tr>
-        <td><span class="xref">System.Int32</span></td>
-        <td></td>
-      </tr>
-    </tbody>
-  </table>
-  
-  
-  <h4 id="Sensus_Android_Resource_String_abc_action_mode_done" data-uid="Sensus.Android.Resource.String.abc_action_mode_done">abc_action_mode_done</h4>
-  <div class="markdown level1 summary"></div>
-  <div class="markdown level1 conceptual"></div>
-  <h5 class="decalaration">Declaration</h5>
-  <div class="codewrapper">
-    <pre><code class="lang-csharp hljs">public const int abc_action_mode_done = 2131230797</code></pre>
-  </div>
-  <h5 class="fieldValue">Field Value</h5>
-  <table class="table table-bordered table-striped table-condensed">
-    <thead>
-      <tr>
-        <th>Type</th>
-        <th>Description</th>
-      </tr>
-    </thead>
-    <tbody>
-      <tr>
-        <td><span class="xref">System.Int32</span></td>
-        <td></td>
-      </tr>
-    </tbody>
-  </table>
-  
-  
-  <h4 id="Sensus_Android_Resource_String_abc_activity_chooser_view_see_all" data-uid="Sensus.Android.Resource.String.abc_activity_chooser_view_see_all">abc_activity_chooser_view_see_all</h4>
-  <div class="markdown level1 summary"></div>
-  <div class="markdown level1 conceptual"></div>
-  <h5 class="decalaration">Declaration</h5>
-  <div class="codewrapper">
-    <pre><code class="lang-csharp hljs">public const int abc_activity_chooser_view_see_all = 2131230798</code></pre>
-  </div>
-  <h5 class="fieldValue">Field Value</h5>
-  <table class="table table-bordered table-striped table-condensed">
-    <thead>
-      <tr>
-        <th>Type</th>
-        <th>Description</th>
-      </tr>
-    </thead>
-    <tbody>
-      <tr>
-        <td><span class="xref">System.Int32</span></td>
-        <td></td>
-      </tr>
-    </tbody>
-  </table>
-  
-  
-  <h4 id="Sensus_Android_Resource_String_abc_activitychooserview_choose_application" data-uid="Sensus.Android.Resource.String.abc_activitychooserview_choose_application">abc_activitychooserview_choose_application</h4>
-  <div class="markdown level1 summary"></div>
-  <div class="markdown level1 conceptual"></div>
-  <h5 class="decalaration">Declaration</h5>
-  <div class="codewrapper">
-    <pre><code class="lang-csharp hljs">public const int abc_activitychooserview_choose_application = 2131230799</code></pre>
-  </div>
-  <h5 class="fieldValue">Field Value</h5>
-  <table class="table table-bordered table-striped table-condensed">
-    <thead>
-      <tr>
-        <th>Type</th>
-        <th>Description</th>
-      </tr>
-    </thead>
-    <tbody>
-      <tr>
-        <td><span class="xref">System.Int32</span></td>
-        <td></td>
-      </tr>
-    </tbody>
-  </table>
-  
-  
-  <h4 id="Sensus_Android_Resource_String_abc_capital_off" data-uid="Sensus.Android.Resource.String.abc_capital_off">abc_capital_off</h4>
-  <div class="markdown level1 summary"></div>
-  <div class="markdown level1 conceptual"></div>
-  <h5 class="decalaration">Declaration</h5>
-  <div class="codewrapper">
-    <pre><code class="lang-csharp hljs">public const int abc_capital_off = 2131230800</code></pre>
-  </div>
-  <h5 class="fieldValue">Field Value</h5>
-  <table class="table table-bordered table-striped table-condensed">
-    <thead>
-      <tr>
-        <th>Type</th>
-        <th>Description</th>
-      </tr>
-    </thead>
-    <tbody>
-      <tr>
-        <td><span class="xref">System.Int32</span></td>
-        <td></td>
-      </tr>
-    </tbody>
-  </table>
-  
-  
-  <h4 id="Sensus_Android_Resource_String_abc_capital_on" data-uid="Sensus.Android.Resource.String.abc_capital_on">abc_capital_on</h4>
-  <div class="markdown level1 summary"></div>
-  <div class="markdown level1 conceptual"></div>
-  <h5 class="decalaration">Declaration</h5>
-  <div class="codewrapper">
-    <pre><code class="lang-csharp hljs">public const int abc_capital_on = 2131230801</code></pre>
-  </div>
-  <h5 class="fieldValue">Field Value</h5>
-  <table class="table table-bordered table-striped table-condensed">
-    <thead>
-      <tr>
-        <th>Type</th>
-        <th>Description</th>
-      </tr>
-    </thead>
-    <tbody>
-      <tr>
-        <td><span class="xref">System.Int32</span></td>
-        <td></td>
-      </tr>
-    </tbody>
-  </table>
-  
-  
-  <h4 id="Sensus_Android_Resource_String_abc_font_family_body_1_material" data-uid="Sensus.Android.Resource.String.abc_font_family_body_1_material">abc_font_family_body_1_material</h4>
-  <div class="markdown level1 summary"></div>
-  <div class="markdown level1 conceptual"></div>
-  <h5 class="decalaration">Declaration</h5>
-  <div class="codewrapper">
-    <pre><code class="lang-csharp hljs">public const int abc_font_family_body_1_material = 2131230812</code></pre>
-  </div>
-  <h5 class="fieldValue">Field Value</h5>
-  <table class="table table-bordered table-striped table-condensed">
-    <thead>
-      <tr>
-        <th>Type</th>
-        <th>Description</th>
-      </tr>
-    </thead>
-    <tbody>
-      <tr>
-        <td><span class="xref">System.Int32</span></td>
-        <td></td>
-      </tr>
-    </tbody>
-  </table>
-  
-  
-  <h4 id="Sensus_Android_Resource_String_abc_font_family_body_2_material" data-uid="Sensus.Android.Resource.String.abc_font_family_body_2_material">abc_font_family_body_2_material</h4>
-  <div class="markdown level1 summary"></div>
-  <div class="markdown level1 conceptual"></div>
-  <h5 class="decalaration">Declaration</h5>
-  <div class="codewrapper">
-    <pre><code class="lang-csharp hljs">public const int abc_font_family_body_2_material = 2131230813</code></pre>
-  </div>
-  <h5 class="fieldValue">Field Value</h5>
-  <table class="table table-bordered table-striped table-condensed">
-    <thead>
-      <tr>
-        <th>Type</th>
-        <th>Description</th>
-      </tr>
-    </thead>
-    <tbody>
-      <tr>
-        <td><span class="xref">System.Int32</span></td>
-        <td></td>
-      </tr>
-    </tbody>
-  </table>
-  
-  
-  <h4 id="Sensus_Android_Resource_String_abc_font_family_button_material" data-uid="Sensus.Android.Resource.String.abc_font_family_button_material">abc_font_family_button_material</h4>
-  <div class="markdown level1 summary"></div>
-  <div class="markdown level1 conceptual"></div>
-  <h5 class="decalaration">Declaration</h5>
-  <div class="codewrapper">
-    <pre><code class="lang-csharp hljs">public const int abc_font_family_button_material = 2131230814</code></pre>
-  </div>
-  <h5 class="fieldValue">Field Value</h5>
-  <table class="table table-bordered table-striped table-condensed">
-    <thead>
-      <tr>
-        <th>Type</th>
-        <th>Description</th>
-      </tr>
-    </thead>
-    <tbody>
-      <tr>
-        <td><span class="xref">System.Int32</span></td>
-        <td></td>
-      </tr>
-    </tbody>
-  </table>
-  
-  
-  <h4 id="Sensus_Android_Resource_String_abc_font_family_caption_material" data-uid="Sensus.Android.Resource.String.abc_font_family_caption_material">abc_font_family_caption_material</h4>
-  <div class="markdown level1 summary"></div>
-  <div class="markdown level1 conceptual"></div>
-  <h5 class="decalaration">Declaration</h5>
-  <div class="codewrapper">
-    <pre><code class="lang-csharp hljs">public const int abc_font_family_caption_material = 2131230815</code></pre>
-  </div>
-  <h5 class="fieldValue">Field Value</h5>
-  <table class="table table-bordered table-striped table-condensed">
-    <thead>
-      <tr>
-        <th>Type</th>
-        <th>Description</th>
-      </tr>
-    </thead>
-    <tbody>
-      <tr>
-        <td><span class="xref">System.Int32</span></td>
-        <td></td>
-      </tr>
-    </tbody>
-  </table>
-  
-  
-  <h4 id="Sensus_Android_Resource_String_abc_font_family_display_1_material" data-uid="Sensus.Android.Resource.String.abc_font_family_display_1_material">abc_font_family_display_1_material</h4>
-  <div class="markdown level1 summary"></div>
-  <div class="markdown level1 conceptual"></div>
-  <h5 class="decalaration">Declaration</h5>
-  <div class="codewrapper">
-    <pre><code class="lang-csharp hljs">public const int abc_font_family_display_1_material = 2131230816</code></pre>
-  </div>
-  <h5 class="fieldValue">Field Value</h5>
-  <table class="table table-bordered table-striped table-condensed">
-    <thead>
-      <tr>
-        <th>Type</th>
-        <th>Description</th>
-      </tr>
-    </thead>
-    <tbody>
-      <tr>
-        <td><span class="xref">System.Int32</span></td>
-        <td></td>
-      </tr>
-    </tbody>
-  </table>
-  
-  
-  <h4 id="Sensus_Android_Resource_String_abc_font_family_display_2_material" data-uid="Sensus.Android.Resource.String.abc_font_family_display_2_material">abc_font_family_display_2_material</h4>
-  <div class="markdown level1 summary"></div>
-  <div class="markdown level1 conceptual"></div>
-  <h5 class="decalaration">Declaration</h5>
-  <div class="codewrapper">
-    <pre><code class="lang-csharp hljs">public const int abc_font_family_display_2_material = 2131230817</code></pre>
-  </div>
-  <h5 class="fieldValue">Field Value</h5>
-  <table class="table table-bordered table-striped table-condensed">
-    <thead>
-      <tr>
-        <th>Type</th>
-        <th>Description</th>
-      </tr>
-    </thead>
-    <tbody>
-      <tr>
-        <td><span class="xref">System.Int32</span></td>
-        <td></td>
-      </tr>
-    </tbody>
-  </table>
-  
-  
-  <h4 id="Sensus_Android_Resource_String_abc_font_family_display_3_material" data-uid="Sensus.Android.Resource.String.abc_font_family_display_3_material">abc_font_family_display_3_material</h4>
-  <div class="markdown level1 summary"></div>
-  <div class="markdown level1 conceptual"></div>
-  <h5 class="decalaration">Declaration</h5>
-  <div class="codewrapper">
-    <pre><code class="lang-csharp hljs">public const int abc_font_family_display_3_material = 2131230818</code></pre>
-  </div>
-  <h5 class="fieldValue">Field Value</h5>
-  <table class="table table-bordered table-striped table-condensed">
-    <thead>
-      <tr>
-        <th>Type</th>
-        <th>Description</th>
-      </tr>
-    </thead>
-    <tbody>
-      <tr>
-        <td><span class="xref">System.Int32</span></td>
-        <td></td>
-      </tr>
-    </tbody>
-  </table>
-  
-  
-  <h4 id="Sensus_Android_Resource_String_abc_font_family_display_4_material" data-uid="Sensus.Android.Resource.String.abc_font_family_display_4_material">abc_font_family_display_4_material</h4>
-  <div class="markdown level1 summary"></div>
-  <div class="markdown level1 conceptual"></div>
-  <h5 class="decalaration">Declaration</h5>
-  <div class="codewrapper">
-    <pre><code class="lang-csharp hljs">public const int abc_font_family_display_4_material = 2131230819</code></pre>
-  </div>
-  <h5 class="fieldValue">Field Value</h5>
-  <table class="table table-bordered table-striped table-condensed">
-    <thead>
-      <tr>
-        <th>Type</th>
-        <th>Description</th>
-      </tr>
-    </thead>
-    <tbody>
-      <tr>
-        <td><span class="xref">System.Int32</span></td>
-        <td></td>
-      </tr>
-    </tbody>
-  </table>
-  
-  
-  <h4 id="Sensus_Android_Resource_String_abc_font_family_headline_material" data-uid="Sensus.Android.Resource.String.abc_font_family_headline_material">abc_font_family_headline_material</h4>
-  <div class="markdown level1 summary"></div>
-  <div class="markdown level1 conceptual"></div>
-  <h5 class="decalaration">Declaration</h5>
-  <div class="codewrapper">
-    <pre><code class="lang-csharp hljs">public const int abc_font_family_headline_material = 2131230820</code></pre>
-  </div>
-  <h5 class="fieldValue">Field Value</h5>
-  <table class="table table-bordered table-striped table-condensed">
-    <thead>
-      <tr>
-        <th>Type</th>
-        <th>Description</th>
-      </tr>
-    </thead>
-    <tbody>
-      <tr>
-        <td><span class="xref">System.Int32</span></td>
-        <td></td>
-      </tr>
-    </tbody>
-  </table>
-  
-  
-  <h4 id="Sensus_Android_Resource_String_abc_font_family_menu_material" data-uid="Sensus.Android.Resource.String.abc_font_family_menu_material">abc_font_family_menu_material</h4>
-  <div class="markdown level1 summary"></div>
-  <div class="markdown level1 conceptual"></div>
-  <h5 class="decalaration">Declaration</h5>
-  <div class="codewrapper">
-    <pre><code class="lang-csharp hljs">public const int abc_font_family_menu_material = 2131230821</code></pre>
-  </div>
-  <h5 class="fieldValue">Field Value</h5>
-  <table class="table table-bordered table-striped table-condensed">
-    <thead>
-      <tr>
-        <th>Type</th>
-        <th>Description</th>
-      </tr>
-    </thead>
-    <tbody>
-      <tr>
-        <td><span class="xref">System.Int32</span></td>
-        <td></td>
-      </tr>
-    </tbody>
-  </table>
-  
-  
-  <h4 id="Sensus_Android_Resource_String_abc_font_family_subhead_material" data-uid="Sensus.Android.Resource.String.abc_font_family_subhead_material">abc_font_family_subhead_material</h4>
-  <div class="markdown level1 summary"></div>
-  <div class="markdown level1 conceptual"></div>
-  <h5 class="decalaration">Declaration</h5>
-  <div class="codewrapper">
-    <pre><code class="lang-csharp hljs">public const int abc_font_family_subhead_material = 2131230822</code></pre>
-  </div>
-  <h5 class="fieldValue">Field Value</h5>
-  <table class="table table-bordered table-striped table-condensed">
-    <thead>
-      <tr>
-        <th>Type</th>
-        <th>Description</th>
-      </tr>
-    </thead>
-    <tbody>
-      <tr>
-        <td><span class="xref">System.Int32</span></td>
-        <td></td>
-      </tr>
-    </tbody>
-  </table>
-  
-  
-  <h4 id="Sensus_Android_Resource_String_abc_font_family_title_material" data-uid="Sensus.Android.Resource.String.abc_font_family_title_material">abc_font_family_title_material</h4>
-  <div class="markdown level1 summary"></div>
-  <div class="markdown level1 conceptual"></div>
-  <h5 class="decalaration">Declaration</h5>
-  <div class="codewrapper">
-    <pre><code class="lang-csharp hljs">public const int abc_font_family_title_material = 2131230823</code></pre>
-  </div>
-  <h5 class="fieldValue">Field Value</h5>
-  <table class="table table-bordered table-striped table-condensed">
-    <thead>
-      <tr>
-        <th>Type</th>
-        <th>Description</th>
-      </tr>
-    </thead>
-    <tbody>
-      <tr>
-        <td><span class="xref">System.Int32</span></td>
-        <td></td>
-      </tr>
-    </tbody>
-  </table>
-  
-  
-  <h4 id="Sensus_Android_Resource_String_abc_search_hint" data-uid="Sensus.Android.Resource.String.abc_search_hint">abc_search_hint</h4>
-  <div class="markdown level1 summary"></div>
-  <div class="markdown level1 conceptual"></div>
-  <h5 class="decalaration">Declaration</h5>
-  <div class="codewrapper">
-    <pre><code class="lang-csharp hljs">public const int abc_search_hint = 2131230802</code></pre>
-  </div>
-  <h5 class="fieldValue">Field Value</h5>
-  <table class="table table-bordered table-striped table-condensed">
-    <thead>
-      <tr>
-        <th>Type</th>
-        <th>Description</th>
-      </tr>
-    </thead>
-    <tbody>
-      <tr>
-        <td><span class="xref">System.Int32</span></td>
-        <td></td>
-      </tr>
-    </tbody>
-  </table>
-  
-  
-  <h4 id="Sensus_Android_Resource_String_abc_searchview_description_clear" data-uid="Sensus.Android.Resource.String.abc_searchview_description_clear">abc_searchview_description_clear</h4>
-  <div class="markdown level1 summary"></div>
-  <div class="markdown level1 conceptual"></div>
-  <h5 class="decalaration">Declaration</h5>
-  <div class="codewrapper">
-    <pre><code class="lang-csharp hljs">public const int abc_searchview_description_clear = 2131230803</code></pre>
-  </div>
-  <h5 class="fieldValue">Field Value</h5>
-  <table class="table table-bordered table-striped table-condensed">
-    <thead>
-      <tr>
-        <th>Type</th>
-        <th>Description</th>
-      </tr>
-    </thead>
-    <tbody>
-      <tr>
-        <td><span class="xref">System.Int32</span></td>
-        <td></td>
-      </tr>
-    </tbody>
-  </table>
-  
-  
-  <h4 id="Sensus_Android_Resource_String_abc_searchview_description_query" data-uid="Sensus.Android.Resource.String.abc_searchview_description_query">abc_searchview_description_query</h4>
-  <div class="markdown level1 summary"></div>
-  <div class="markdown level1 conceptual"></div>
-  <h5 class="decalaration">Declaration</h5>
-  <div class="codewrapper">
-    <pre><code class="lang-csharp hljs">public const int abc_searchview_description_query = 2131230804</code></pre>
-  </div>
-  <h5 class="fieldValue">Field Value</h5>
-  <table class="table table-bordered table-striped table-condensed">
-    <thead>
-      <tr>
-        <th>Type</th>
-        <th>Description</th>
-      </tr>
-    </thead>
-    <tbody>
-      <tr>
-        <td><span class="xref">System.Int32</span></td>
-        <td></td>
-      </tr>
-    </tbody>
-  </table>
-  
-  
-  <h4 id="Sensus_Android_Resource_String_abc_searchview_description_search" data-uid="Sensus.Android.Resource.String.abc_searchview_description_search">abc_searchview_description_search</h4>
-  <div class="markdown level1 summary"></div>
-  <div class="markdown level1 conceptual"></div>
-  <h5 class="decalaration">Declaration</h5>
-  <div class="codewrapper">
-    <pre><code class="lang-csharp hljs">public const int abc_searchview_description_search = 2131230805</code></pre>
-  </div>
-  <h5 class="fieldValue">Field Value</h5>
-  <table class="table table-bordered table-striped table-condensed">
-    <thead>
-      <tr>
-        <th>Type</th>
-        <th>Description</th>
-      </tr>
-    </thead>
-    <tbody>
-      <tr>
-        <td><span class="xref">System.Int32</span></td>
-        <td></td>
-      </tr>
-    </tbody>
-  </table>
-  
-  
-  <h4 id="Sensus_Android_Resource_String_abc_searchview_description_submit" data-uid="Sensus.Android.Resource.String.abc_searchview_description_submit">abc_searchview_description_submit</h4>
-  <div class="markdown level1 summary"></div>
-  <div class="markdown level1 conceptual"></div>
-  <h5 class="decalaration">Declaration</h5>
-  <div class="codewrapper">
-    <pre><code class="lang-csharp hljs">public const int abc_searchview_description_submit = 2131230806</code></pre>
-  </div>
-  <h5 class="fieldValue">Field Value</h5>
-  <table class="table table-bordered table-striped table-condensed">
-    <thead>
-      <tr>
-        <th>Type</th>
-        <th>Description</th>
-      </tr>
-    </thead>
-    <tbody>
-      <tr>
-        <td><span class="xref">System.Int32</span></td>
-        <td></td>
-      </tr>
-    </tbody>
-  </table>
-  
-  
-  <h4 id="Sensus_Android_Resource_String_abc_searchview_description_voice" data-uid="Sensus.Android.Resource.String.abc_searchview_description_voice">abc_searchview_description_voice</h4>
-  <div class="markdown level1 summary"></div>
-  <div class="markdown level1 conceptual"></div>
-  <h5 class="decalaration">Declaration</h5>
-  <div class="codewrapper">
-    <pre><code class="lang-csharp hljs">public const int abc_searchview_description_voice = 2131230807</code></pre>
-  </div>
-  <h5 class="fieldValue">Field Value</h5>
-  <table class="table table-bordered table-striped table-condensed">
-    <thead>
-      <tr>
-        <th>Type</th>
-        <th>Description</th>
-      </tr>
-    </thead>
-    <tbody>
-      <tr>
-        <td><span class="xref">System.Int32</span></td>
-        <td></td>
-      </tr>
-    </tbody>
-  </table>
-  
-  
-  <h4 id="Sensus_Android_Resource_String_abc_shareactionprovider_share_with" data-uid="Sensus.Android.Resource.String.abc_shareactionprovider_share_with">abc_shareactionprovider_share_with</h4>
-  <div class="markdown level1 summary"></div>
-  <div class="markdown level1 conceptual"></div>
-  <h5 class="decalaration">Declaration</h5>
-  <div class="codewrapper">
-    <pre><code class="lang-csharp hljs">public const int abc_shareactionprovider_share_with = 2131230808</code></pre>
-  </div>
-  <h5 class="fieldValue">Field Value</h5>
-  <table class="table table-bordered table-striped table-condensed">
-    <thead>
-      <tr>
-        <th>Type</th>
-        <th>Description</th>
-      </tr>
-    </thead>
-    <tbody>
-      <tr>
-        <td><span class="xref">System.Int32</span></td>
-        <td></td>
-      </tr>
-    </tbody>
-  </table>
-  
-  
-  <h4 id="Sensus_Android_Resource_String_abc_shareactionprovider_share_with_application" data-uid="Sensus.Android.Resource.String.abc_shareactionprovider_share_with_application">abc_shareactionprovider_share_with_application</h4>
-  <div class="markdown level1 summary"></div>
-  <div class="markdown level1 conceptual"></div>
-  <h5 class="decalaration">Declaration</h5>
-  <div class="codewrapper">
-    <pre><code class="lang-csharp hljs">public const int abc_shareactionprovider_share_with_application = 2131230809</code></pre>
-  </div>
-  <h5 class="fieldValue">Field Value</h5>
-  <table class="table table-bordered table-striped table-condensed">
-    <thead>
-      <tr>
-        <th>Type</th>
-        <th>Description</th>
-      </tr>
-    </thead>
-    <tbody>
-      <tr>
-        <td><span class="xref">System.Int32</span></td>
-        <td></td>
-      </tr>
-    </tbody>
-  </table>
-  
-  
-  <h4 id="Sensus_Android_Resource_String_abc_toolbar_collapse_description" data-uid="Sensus.Android.Resource.String.abc_toolbar_collapse_description">abc_toolbar_collapse_description</h4>
-  <div class="markdown level1 summary"></div>
-  <div class="markdown level1 conceptual"></div>
-  <h5 class="decalaration">Declaration</h5>
-  <div class="codewrapper">
-    <pre><code class="lang-csharp hljs">public const int abc_toolbar_collapse_description = 2131230810</code></pre>
-  </div>
-  <h5 class="fieldValue">Field Value</h5>
-  <table class="table table-bordered table-striped table-condensed">
-    <thead>
-      <tr>
-        <th>Type</th>
-        <th>Description</th>
-      </tr>
-    </thead>
-    <tbody>
-      <tr>
-        <td><span class="xref">System.Int32</span></td>
-        <td></td>
-      </tr>
-    </tbody>
-  </table>
-  
-  
-  <h4 id="Sensus_Android_Resource_String_app_id" data-uid="Sensus.Android.Resource.String.app_id">app_id</h4>
-  <div class="markdown level1 summary"></div>
-  <div class="markdown level1 conceptual"></div>
-  <h5 class="decalaration">Declaration</h5>
-  <div class="codewrapper">
-    <pre><code class="lang-csharp hljs">public const int app_id = 2131230839</code></pre>
-  </div>
-  <h5 class="fieldValue">Field Value</h5>
-  <table class="table table-bordered table-striped table-condensed">
-    <thead>
-      <tr>
-        <th>Type</th>
-        <th>Description</th>
-      </tr>
-    </thead>
-    <tbody>
-      <tr>
-        <td><span class="xref">System.Int32</span></td>
-        <td></td>
-      </tr>
-    </tbody>
-  </table>
-  
-  
-  <h4 id="Sensus_Android_Resource_String_app_name" data-uid="Sensus.Android.Resource.String.app_name">app_name</h4>
-  <div class="markdown level1 summary"></div>
-  <div class="markdown level1 conceptual"></div>
-  <h5 class="decalaration">Declaration</h5>
-  <div class="codewrapper">
-    <pre><code class="lang-csharp hljs">public const int app_name = 2131230772</code></pre>
-  </div>
-  <h5 class="fieldValue">Field Value</h5>
-  <table class="table table-bordered table-striped table-condensed">
-    <thead>
-      <tr>
-        <th>Type</th>
-        <th>Description</th>
-      </tr>
-    </thead>
-    <tbody>
-      <tr>
-        <td><span class="xref">System.Int32</span></td>
-        <td></td>
-      </tr>
-    </tbody>
-  </table>
-  
-  
-  <h4 id="Sensus_Android_Resource_String_appbar_scrolling_view_behavior" data-uid="Sensus.Android.Resource.String.appbar_scrolling_view_behavior">appbar_scrolling_view_behavior</h4>
-  <div class="markdown level1 summary"></div>
-  <div class="markdown level1 conceptual"></div>
-  <h5 class="decalaration">Declaration</h5>
-  <div class="codewrapper">
-    <pre><code class="lang-csharp hljs">public const int appbar_scrolling_view_behavior = 2131230824</code></pre>
-  </div>
-  <h5 class="fieldValue">Field Value</h5>
-  <table class="table table-bordered table-striped table-condensed">
-    <thead>
-      <tr>
-        <th>Type</th>
-        <th>Description</th>
-      </tr>
-    </thead>
-    <tbody>
-      <tr>
-        <td><span class="xref">System.Int32</span></td>
-        <td></td>
-      </tr>
-    </tbody>
-  </table>
-  
-  
-  <h4 id="Sensus_Android_Resource_String_ApplicationName" data-uid="Sensus.Android.Resource.String.ApplicationName">ApplicationName</h4>
-  <div class="markdown level1 summary"></div>
-  <div class="markdown level1 conceptual"></div>
-  <h5 class="decalaration">Declaration</h5>
-  <div class="codewrapper">
-    <pre><code class="lang-csharp hljs">public const int ApplicationName = 2131230838</code></pre>
-  </div>
-  <h5 class="fieldValue">Field Value</h5>
-  <table class="table table-bordered table-striped table-condensed">
-    <thead>
-      <tr>
-        <th>Type</th>
-        <th>Description</th>
-      </tr>
-    </thead>
-    <tbody>
-      <tr>
-        <td><span class="xref">System.Int32</span></td>
-        <td></td>
-      </tr>
-    </tbody>
-  </table>
-  
-  
-  <h4 id="Sensus_Android_Resource_String_bottom_sheet_behavior" data-uid="Sensus.Android.Resource.String.bottom_sheet_behavior">bottom_sheet_behavior</h4>
-  <div class="markdown level1 summary"></div>
-  <div class="markdown level1 conceptual"></div>
-  <h5 class="decalaration">Declaration</h5>
-  <div class="codewrapper">
-    <pre><code class="lang-csharp hljs">public const int bottom_sheet_behavior = 2131230825</code></pre>
-  </div>
-  <h5 class="fieldValue">Field Value</h5>
-  <table class="table table-bordered table-striped table-condensed">
-    <thead>
-      <tr>
-        <th>Type</th>
-        <th>Description</th>
-      </tr>
-    </thead>
-    <tbody>
-      <tr>
-        <td><span class="xref">System.Int32</span></td>
-        <td></td>
-      </tr>
-    </tbody>
-  </table>
-  
-  
-  <h4 id="Sensus_Android_Resource_String_character_counter_pattern" data-uid="Sensus.Android.Resource.String.character_counter_pattern">character_counter_pattern</h4>
-  <div class="markdown level1 summary"></div>
-  <div class="markdown level1 conceptual"></div>
-  <h5 class="decalaration">Declaration</h5>
-  <div class="codewrapper">
-    <pre><code class="lang-csharp hljs">public const int character_counter_pattern = 2131230826</code></pre>
-  </div>
-  <h5 class="fieldValue">Field Value</h5>
-  <table class="table table-bordered table-striped table-condensed">
-    <thead>
-      <tr>
-        <th>Type</th>
-        <th>Description</th>
-      </tr>
-    </thead>
-    <tbody>
-      <tr>
-        <td><span class="xref">System.Int32</span></td>
-        <td></td>
-      </tr>
-    </tbody>
-  </table>
-  
-  
-  <h4 id="Sensus_Android_Resource_String_com_facebook_device_auth_instructions" data-uid="Sensus.Android.Resource.String.com_facebook_device_auth_instructions">com_facebook_device_auth_instructions</h4>
-  <div class="markdown level1 summary"></div>
-  <div class="markdown level1 conceptual"></div>
-  <h5 class="decalaration">Declaration</h5>
-  <div class="codewrapper">
-<<<<<<< HEAD
-    <pre><code class="lang-csharp hljs">public const int com_facebook_device_auth_instructions = 2131230749</code></pre>
-=======
-    <pre><code class="lang-csharp hljs">public const int com_facebook_device_auth_instructions = 2131230741</code></pre>
->>>>>>> 3cdc63f7
-  </div>
-  <h5 class="fieldValue">Field Value</h5>
-  <table class="table table-bordered table-striped table-condensed">
-    <thead>
-      <tr>
-        <th>Type</th>
-        <th>Description</th>
-      </tr>
-    </thead>
-    <tbody>
-      <tr>
-        <td><span class="xref">System.Int32</span></td>
-        <td></td>
-      </tr>
-    </tbody>
-  </table>
-  
-  
-  <h4 id="Sensus_Android_Resource_String_com_facebook_image_download_unknown_error" data-uid="Sensus.Android.Resource.String.com_facebook_image_download_unknown_error">com_facebook_image_download_unknown_error</h4>
-  <div class="markdown level1 summary"></div>
-  <div class="markdown level1 conceptual"></div>
-  <h5 class="decalaration">Declaration</h5>
-  <div class="codewrapper">
-<<<<<<< HEAD
-    <pre><code class="lang-csharp hljs">public const int com_facebook_image_download_unknown_error = 2131230750</code></pre>
-=======
-    <pre><code class="lang-csharp hljs">public const int com_facebook_image_download_unknown_error = 2131230742</code></pre>
->>>>>>> 3cdc63f7
-  </div>
-  <h5 class="fieldValue">Field Value</h5>
-  <table class="table table-bordered table-striped table-condensed">
-    <thead>
-      <tr>
-        <th>Type</th>
-        <th>Description</th>
-      </tr>
-    </thead>
-    <tbody>
-      <tr>
-        <td><span class="xref">System.Int32</span></td>
-        <td></td>
-      </tr>
-    </tbody>
-  </table>
-  
-  
-  <h4 id="Sensus_Android_Resource_String_com_facebook_internet_permission_error_message" data-uid="Sensus.Android.Resource.String.com_facebook_internet_permission_error_message">com_facebook_internet_permission_error_message</h4>
-  <div class="markdown level1 summary"></div>
-  <div class="markdown level1 conceptual"></div>
-  <h5 class="decalaration">Declaration</h5>
-  <div class="codewrapper">
-<<<<<<< HEAD
-    <pre><code class="lang-csharp hljs">public const int com_facebook_internet_permission_error_message = 2131230751</code></pre>
-=======
-    <pre><code class="lang-csharp hljs">public const int com_facebook_internet_permission_error_message = 2131230743</code></pre>
->>>>>>> 3cdc63f7
-  </div>
-  <h5 class="fieldValue">Field Value</h5>
-  <table class="table table-bordered table-striped table-condensed">
-    <thead>
-      <tr>
-        <th>Type</th>
-        <th>Description</th>
-      </tr>
-    </thead>
-    <tbody>
-      <tr>
-        <td><span class="xref">System.Int32</span></td>
-        <td></td>
-      </tr>
-    </tbody>
-  </table>
-  
-  
-  <h4 id="Sensus_Android_Resource_String_com_facebook_internet_permission_error_title" data-uid="Sensus.Android.Resource.String.com_facebook_internet_permission_error_title">com_facebook_internet_permission_error_title</h4>
-  <div class="markdown level1 summary"></div>
-  <div class="markdown level1 conceptual"></div>
-  <h5 class="decalaration">Declaration</h5>
-  <div class="codewrapper">
-<<<<<<< HEAD
-    <pre><code class="lang-csharp hljs">public const int com_facebook_internet_permission_error_title = 2131230752</code></pre>
-=======
-    <pre><code class="lang-csharp hljs">public const int com_facebook_internet_permission_error_title = 2131230744</code></pre>
->>>>>>> 3cdc63f7
-  </div>
-  <h5 class="fieldValue">Field Value</h5>
-  <table class="table table-bordered table-striped table-condensed">
-    <thead>
-      <tr>
-        <th>Type</th>
-        <th>Description</th>
-      </tr>
-    </thead>
-    <tbody>
-      <tr>
-        <td><span class="xref">System.Int32</span></td>
-        <td></td>
-      </tr>
-    </tbody>
-  </table>
-  
-  
-  <h4 id="Sensus_Android_Resource_String_com_facebook_like_button_liked" data-uid="Sensus.Android.Resource.String.com_facebook_like_button_liked">com_facebook_like_button_liked</h4>
-  <div class="markdown level1 summary"></div>
-  <div class="markdown level1 conceptual"></div>
-  <h5 class="decalaration">Declaration</h5>
-  <div class="codewrapper">
-<<<<<<< HEAD
-    <pre><code class="lang-csharp hljs">public const int com_facebook_like_button_liked = 2131230753</code></pre>
-=======
-    <pre><code class="lang-csharp hljs">public const int com_facebook_like_button_liked = 2131230745</code></pre>
->>>>>>> 3cdc63f7
-  </div>
-  <h5 class="fieldValue">Field Value</h5>
-  <table class="table table-bordered table-striped table-condensed">
-    <thead>
-      <tr>
-        <th>Type</th>
-        <th>Description</th>
-      </tr>
-    </thead>
-    <tbody>
-      <tr>
-        <td><span class="xref">System.Int32</span></td>
-        <td></td>
-      </tr>
-    </tbody>
-  </table>
-  
-  
-  <h4 id="Sensus_Android_Resource_String_com_facebook_like_button_not_liked" data-uid="Sensus.Android.Resource.String.com_facebook_like_button_not_liked">com_facebook_like_button_not_liked</h4>
-  <div class="markdown level1 summary"></div>
-  <div class="markdown level1 conceptual"></div>
-  <h5 class="decalaration">Declaration</h5>
-  <div class="codewrapper">
-<<<<<<< HEAD
-    <pre><code class="lang-csharp hljs">public const int com_facebook_like_button_not_liked = 2131230754</code></pre>
-=======
-    <pre><code class="lang-csharp hljs">public const int com_facebook_like_button_not_liked = 2131230746</code></pre>
->>>>>>> 3cdc63f7
-  </div>
-  <h5 class="fieldValue">Field Value</h5>
-  <table class="table table-bordered table-striped table-condensed">
-    <thead>
-      <tr>
-        <th>Type</th>
-        <th>Description</th>
-      </tr>
-    </thead>
-    <tbody>
-      <tr>
-        <td><span class="xref">System.Int32</span></td>
-        <td></td>
-      </tr>
-    </tbody>
-  </table>
-  
-  
-  <h4 id="Sensus_Android_Resource_String_com_facebook_loading" data-uid="Sensus.Android.Resource.String.com_facebook_loading">com_facebook_loading</h4>
-  <div class="markdown level1 summary"></div>
-  <div class="markdown level1 conceptual"></div>
-  <h5 class="decalaration">Declaration</h5>
-  <div class="codewrapper">
-<<<<<<< HEAD
-    <pre><code class="lang-csharp hljs">public const int com_facebook_loading = 2131230755</code></pre>
-=======
-    <pre><code class="lang-csharp hljs">public const int com_facebook_loading = 2131230747</code></pre>
->>>>>>> 3cdc63f7
-  </div>
-  <h5 class="fieldValue">Field Value</h5>
-  <table class="table table-bordered table-striped table-condensed">
-    <thead>
-      <tr>
-        <th>Type</th>
-        <th>Description</th>
-      </tr>
-    </thead>
-    <tbody>
-      <tr>
-        <td><span class="xref">System.Int32</span></td>
-        <td></td>
-      </tr>
-    </tbody>
-  </table>
-  
-  
-  <h4 id="Sensus_Android_Resource_String_com_facebook_loginview_cancel_action" data-uid="Sensus.Android.Resource.String.com_facebook_loginview_cancel_action">com_facebook_loginview_cancel_action</h4>
-  <div class="markdown level1 summary"></div>
-  <div class="markdown level1 conceptual"></div>
-  <h5 class="decalaration">Declaration</h5>
-  <div class="codewrapper">
-<<<<<<< HEAD
-    <pre><code class="lang-csharp hljs">public const int com_facebook_loginview_cancel_action = 2131230756</code></pre>
-=======
-    <pre><code class="lang-csharp hljs">public const int com_facebook_loginview_cancel_action = 2131230748</code></pre>
->>>>>>> 3cdc63f7
-  </div>
-  <h5 class="fieldValue">Field Value</h5>
-  <table class="table table-bordered table-striped table-condensed">
-    <thead>
-      <tr>
-        <th>Type</th>
-        <th>Description</th>
-      </tr>
-    </thead>
-    <tbody>
-      <tr>
-        <td><span class="xref">System.Int32</span></td>
-        <td></td>
-      </tr>
-    </tbody>
-  </table>
-  
-  
-  <h4 id="Sensus_Android_Resource_String_com_facebook_loginview_log_in_button" data-uid="Sensus.Android.Resource.String.com_facebook_loginview_log_in_button">com_facebook_loginview_log_in_button</h4>
-  <div class="markdown level1 summary"></div>
-  <div class="markdown level1 conceptual"></div>
-  <h5 class="decalaration">Declaration</h5>
-  <div class="codewrapper">
-<<<<<<< HEAD
-    <pre><code class="lang-csharp hljs">public const int com_facebook_loginview_log_in_button = 2131230757</code></pre>
-=======
-    <pre><code class="lang-csharp hljs">public const int com_facebook_loginview_log_in_button = 2131230749</code></pre>
->>>>>>> 3cdc63f7
-  </div>
-  <h5 class="fieldValue">Field Value</h5>
-  <table class="table table-bordered table-striped table-condensed">
-    <thead>
-      <tr>
-        <th>Type</th>
-        <th>Description</th>
-      </tr>
-    </thead>
-    <tbody>
-      <tr>
-        <td><span class="xref">System.Int32</span></td>
-        <td></td>
-      </tr>
-    </tbody>
-  </table>
-  
-  
-  <h4 id="Sensus_Android_Resource_String_com_facebook_loginview_log_in_button_continue" data-uid="Sensus.Android.Resource.String.com_facebook_loginview_log_in_button_continue">com_facebook_loginview_log_in_button_continue</h4>
-  <div class="markdown level1 summary"></div>
-  <div class="markdown level1 conceptual"></div>
-  <h5 class="decalaration">Declaration</h5>
-  <div class="codewrapper">
-<<<<<<< HEAD
-    <pre><code class="lang-csharp hljs">public const int com_facebook_loginview_log_in_button_continue = 2131230758</code></pre>
-=======
-    <pre><code class="lang-csharp hljs">public const int com_facebook_loginview_log_in_button_continue = 2131230750</code></pre>
->>>>>>> 3cdc63f7
-  </div>
-  <h5 class="fieldValue">Field Value</h5>
-  <table class="table table-bordered table-striped table-condensed">
-    <thead>
-      <tr>
-        <th>Type</th>
-        <th>Description</th>
-      </tr>
-    </thead>
-    <tbody>
-      <tr>
-        <td><span class="xref">System.Int32</span></td>
-        <td></td>
-      </tr>
-    </tbody>
-  </table>
-  
-  
-  <h4 id="Sensus_Android_Resource_String_com_facebook_loginview_log_in_button_long" data-uid="Sensus.Android.Resource.String.com_facebook_loginview_log_in_button_long">com_facebook_loginview_log_in_button_long</h4>
-  <div class="markdown level1 summary"></div>
-  <div class="markdown level1 conceptual"></div>
-  <h5 class="decalaration">Declaration</h5>
-  <div class="codewrapper">
-<<<<<<< HEAD
-    <pre><code class="lang-csharp hljs">public const int com_facebook_loginview_log_in_button_long = 2131230759</code></pre>
-=======
-    <pre><code class="lang-csharp hljs">public const int com_facebook_loginview_log_in_button_long = 2131230751</code></pre>
->>>>>>> 3cdc63f7
-  </div>
-  <h5 class="fieldValue">Field Value</h5>
-  <table class="table table-bordered table-striped table-condensed">
-    <thead>
-      <tr>
-        <th>Type</th>
-        <th>Description</th>
-      </tr>
-    </thead>
-    <tbody>
-      <tr>
-        <td><span class="xref">System.Int32</span></td>
-        <td></td>
-      </tr>
-    </tbody>
-  </table>
-  
-  
-  <h4 id="Sensus_Android_Resource_String_com_facebook_loginview_log_out_action" data-uid="Sensus.Android.Resource.String.com_facebook_loginview_log_out_action">com_facebook_loginview_log_out_action</h4>
-  <div class="markdown level1 summary"></div>
-  <div class="markdown level1 conceptual"></div>
-  <h5 class="decalaration">Declaration</h5>
-  <div class="codewrapper">
-<<<<<<< HEAD
-    <pre><code class="lang-csharp hljs">public const int com_facebook_loginview_log_out_action = 2131230760</code></pre>
-=======
-    <pre><code class="lang-csharp hljs">public const int com_facebook_loginview_log_out_action = 2131230752</code></pre>
->>>>>>> 3cdc63f7
-  </div>
-  <h5 class="fieldValue">Field Value</h5>
-  <table class="table table-bordered table-striped table-condensed">
-    <thead>
-      <tr>
-        <th>Type</th>
-        <th>Description</th>
-      </tr>
-    </thead>
-    <tbody>
-      <tr>
-        <td><span class="xref">System.Int32</span></td>
-        <td></td>
-      </tr>
-    </tbody>
-  </table>
-  
-  
-  <h4 id="Sensus_Android_Resource_String_com_facebook_loginview_log_out_button" data-uid="Sensus.Android.Resource.String.com_facebook_loginview_log_out_button">com_facebook_loginview_log_out_button</h4>
-  <div class="markdown level1 summary"></div>
-  <div class="markdown level1 conceptual"></div>
-  <h5 class="decalaration">Declaration</h5>
-  <div class="codewrapper">
-<<<<<<< HEAD
-    <pre><code class="lang-csharp hljs">public const int com_facebook_loginview_log_out_button = 2131230761</code></pre>
-=======
-    <pre><code class="lang-csharp hljs">public const int com_facebook_loginview_log_out_button = 2131230753</code></pre>
->>>>>>> 3cdc63f7
-  </div>
-  <h5 class="fieldValue">Field Value</h5>
-  <table class="table table-bordered table-striped table-condensed">
-    <thead>
-      <tr>
-        <th>Type</th>
-        <th>Description</th>
-      </tr>
-    </thead>
-    <tbody>
-      <tr>
-        <td><span class="xref">System.Int32</span></td>
-        <td></td>
-      </tr>
-    </tbody>
-  </table>
-  
-  
-  <h4 id="Sensus_Android_Resource_String_com_facebook_loginview_logged_in_as" data-uid="Sensus.Android.Resource.String.com_facebook_loginview_logged_in_as">com_facebook_loginview_logged_in_as</h4>
-  <div class="markdown level1 summary"></div>
-  <div class="markdown level1 conceptual"></div>
-  <h5 class="decalaration">Declaration</h5>
-  <div class="codewrapper">
-<<<<<<< HEAD
-    <pre><code class="lang-csharp hljs">public const int com_facebook_loginview_logged_in_as = 2131230762</code></pre>
-=======
-    <pre><code class="lang-csharp hljs">public const int com_facebook_loginview_logged_in_as = 2131230754</code></pre>
->>>>>>> 3cdc63f7
-  </div>
-  <h5 class="fieldValue">Field Value</h5>
-  <table class="table table-bordered table-striped table-condensed">
-    <thead>
-      <tr>
-        <th>Type</th>
-        <th>Description</th>
-      </tr>
-    </thead>
-    <tbody>
-      <tr>
-        <td><span class="xref">System.Int32</span></td>
-        <td></td>
-      </tr>
-    </tbody>
-  </table>
-  
-  
-  <h4 id="Sensus_Android_Resource_String_com_facebook_loginview_logged_in_using_facebook" data-uid="Sensus.Android.Resource.String.com_facebook_loginview_logged_in_using_facebook">com_facebook_loginview_logged_in_using_facebook</h4>
-  <div class="markdown level1 summary"></div>
-  <div class="markdown level1 conceptual"></div>
-  <h5 class="decalaration">Declaration</h5>
-  <div class="codewrapper">
-<<<<<<< HEAD
-    <pre><code class="lang-csharp hljs">public const int com_facebook_loginview_logged_in_using_facebook = 2131230763</code></pre>
-=======
-    <pre><code class="lang-csharp hljs">public const int com_facebook_loginview_logged_in_using_facebook = 2131230755</code></pre>
->>>>>>> 3cdc63f7
-  </div>
-  <h5 class="fieldValue">Field Value</h5>
-  <table class="table table-bordered table-striped table-condensed">
-    <thead>
-      <tr>
-        <th>Type</th>
-        <th>Description</th>
-      </tr>
-    </thead>
-    <tbody>
-      <tr>
-        <td><span class="xref">System.Int32</span></td>
-        <td></td>
-      </tr>
-    </tbody>
-  </table>
-  
-  
-  <h4 id="Sensus_Android_Resource_String_com_facebook_send_button_text" data-uid="Sensus.Android.Resource.String.com_facebook_send_button_text">com_facebook_send_button_text</h4>
-  <div class="markdown level1 summary"></div>
-  <div class="markdown level1 conceptual"></div>
-  <h5 class="decalaration">Declaration</h5>
-  <div class="codewrapper">
-<<<<<<< HEAD
-    <pre><code class="lang-csharp hljs">public const int com_facebook_send_button_text = 2131230764</code></pre>
-=======
-    <pre><code class="lang-csharp hljs">public const int com_facebook_send_button_text = 2131230756</code></pre>
->>>>>>> 3cdc63f7
-  </div>
-  <h5 class="fieldValue">Field Value</h5>
-  <table class="table table-bordered table-striped table-condensed">
-    <thead>
-      <tr>
-        <th>Type</th>
-        <th>Description</th>
-      </tr>
-    </thead>
-    <tbody>
-      <tr>
-        <td><span class="xref">System.Int32</span></td>
-        <td></td>
-      </tr>
-    </tbody>
-  </table>
-  
-  
-  <h4 id="Sensus_Android_Resource_String_com_facebook_share_button_text" data-uid="Sensus.Android.Resource.String.com_facebook_share_button_text">com_facebook_share_button_text</h4>
-  <div class="markdown level1 summary"></div>
-  <div class="markdown level1 conceptual"></div>
-  <h5 class="decalaration">Declaration</h5>
-  <div class="codewrapper">
-<<<<<<< HEAD
-    <pre><code class="lang-csharp hljs">public const int com_facebook_share_button_text = 2131230765</code></pre>
-=======
-    <pre><code class="lang-csharp hljs">public const int com_facebook_share_button_text = 2131230757</code></pre>
->>>>>>> 3cdc63f7
-  </div>
-  <h5 class="fieldValue">Field Value</h5>
-  <table class="table table-bordered table-striped table-condensed">
-    <thead>
-      <tr>
-        <th>Type</th>
-        <th>Description</th>
-      </tr>
-    </thead>
-    <tbody>
-      <tr>
-        <td><span class="xref">System.Int32</span></td>
-        <td></td>
-      </tr>
-    </tbody>
-  </table>
-  
-  
-  <h4 id="Sensus_Android_Resource_String_com_facebook_smart_device_instructions" data-uid="Sensus.Android.Resource.String.com_facebook_smart_device_instructions">com_facebook_smart_device_instructions</h4>
-  <div class="markdown level1 summary"></div>
-  <div class="markdown level1 conceptual"></div>
-  <h5 class="decalaration">Declaration</h5>
-  <div class="codewrapper">
-<<<<<<< HEAD
-    <pre><code class="lang-csharp hljs">public const int com_facebook_smart_device_instructions = 2131230766</code></pre>
-=======
-    <pre><code class="lang-csharp hljs">public const int com_facebook_smart_device_instructions = 2131230758</code></pre>
->>>>>>> 3cdc63f7
-  </div>
-  <h5 class="fieldValue">Field Value</h5>
-  <table class="table table-bordered table-striped table-condensed">
-    <thead>
-      <tr>
-        <th>Type</th>
-        <th>Description</th>
-      </tr>
-    </thead>
-    <tbody>
-      <tr>
-        <td><span class="xref">System.Int32</span></td>
-        <td></td>
-      </tr>
-    </tbody>
-  </table>
-  
-  
-  <h4 id="Sensus_Android_Resource_String_com_facebook_smart_device_instructions_or" data-uid="Sensus.Android.Resource.String.com_facebook_smart_device_instructions_or">com_facebook_smart_device_instructions_or</h4>
-  <div class="markdown level1 summary"></div>
-  <div class="markdown level1 conceptual"></div>
-  <h5 class="decalaration">Declaration</h5>
-  <div class="codewrapper">
-<<<<<<< HEAD
-    <pre><code class="lang-csharp hljs">public const int com_facebook_smart_device_instructions_or = 2131230767</code></pre>
-=======
-    <pre><code class="lang-csharp hljs">public const int com_facebook_smart_device_instructions_or = 2131230759</code></pre>
->>>>>>> 3cdc63f7
-  </div>
-  <h5 class="fieldValue">Field Value</h5>
-  <table class="table table-bordered table-striped table-condensed">
-    <thead>
-      <tr>
-        <th>Type</th>
-        <th>Description</th>
-      </tr>
-    </thead>
-    <tbody>
-      <tr>
-        <td><span class="xref">System.Int32</span></td>
-        <td></td>
-      </tr>
-    </tbody>
-  </table>
-  
-  
-  <h4 id="Sensus_Android_Resource_String_com_facebook_smart_login_confirmation_cancel" data-uid="Sensus.Android.Resource.String.com_facebook_smart_login_confirmation_cancel">com_facebook_smart_login_confirmation_cancel</h4>
-  <div class="markdown level1 summary"></div>
-  <div class="markdown level1 conceptual"></div>
-  <h5 class="decalaration">Declaration</h5>
-  <div class="codewrapper">
-<<<<<<< HEAD
-    <pre><code class="lang-csharp hljs">public const int com_facebook_smart_login_confirmation_cancel = 2131230768</code></pre>
-=======
-    <pre><code class="lang-csharp hljs">public const int com_facebook_smart_login_confirmation_cancel = 2131230760</code></pre>
->>>>>>> 3cdc63f7
-  </div>
-  <h5 class="fieldValue">Field Value</h5>
-  <table class="table table-bordered table-striped table-condensed">
-    <thead>
-      <tr>
-        <th>Type</th>
-        <th>Description</th>
-      </tr>
-    </thead>
-    <tbody>
-      <tr>
-        <td><span class="xref">System.Int32</span></td>
-        <td></td>
-      </tr>
-    </tbody>
-  </table>
-  
-  
-  <h4 id="Sensus_Android_Resource_String_com_facebook_smart_login_confirmation_continue_as" data-uid="Sensus.Android.Resource.String.com_facebook_smart_login_confirmation_continue_as">com_facebook_smart_login_confirmation_continue_as</h4>
-  <div class="markdown level1 summary"></div>
-  <div class="markdown level1 conceptual"></div>
-  <h5 class="decalaration">Declaration</h5>
-  <div class="codewrapper">
-<<<<<<< HEAD
-    <pre><code class="lang-csharp hljs">public const int com_facebook_smart_login_confirmation_continue_as = 2131230769</code></pre>
-=======
-    <pre><code class="lang-csharp hljs">public const int com_facebook_smart_login_confirmation_continue_as = 2131230761</code></pre>
->>>>>>> 3cdc63f7
-  </div>
-  <h5 class="fieldValue">Field Value</h5>
-  <table class="table table-bordered table-striped table-condensed">
-    <thead>
-      <tr>
-        <th>Type</th>
-        <th>Description</th>
-      </tr>
-    </thead>
-    <tbody>
-      <tr>
-        <td><span class="xref">System.Int32</span></td>
-        <td></td>
-      </tr>
-    </tbody>
-  </table>
-  
-  
-  <h4 id="Sensus_Android_Resource_String_com_facebook_smart_login_confirmation_title" data-uid="Sensus.Android.Resource.String.com_facebook_smart_login_confirmation_title">com_facebook_smart_login_confirmation_title</h4>
-  <div class="markdown level1 summary"></div>
-  <div class="markdown level1 conceptual"></div>
-  <h5 class="decalaration">Declaration</h5>
-  <div class="codewrapper">
-<<<<<<< HEAD
-    <pre><code class="lang-csharp hljs">public const int com_facebook_smart_login_confirmation_title = 2131230770</code></pre>
-=======
-    <pre><code class="lang-csharp hljs">public const int com_facebook_smart_login_confirmation_title = 2131230762</code></pre>
->>>>>>> 3cdc63f7
-  </div>
-  <h5 class="fieldValue">Field Value</h5>
-  <table class="table table-bordered table-striped table-condensed">
-    <thead>
-      <tr>
-        <th>Type</th>
-        <th>Description</th>
-      </tr>
-    </thead>
-    <tbody>
-      <tr>
-        <td><span class="xref">System.Int32</span></td>
-        <td></td>
-      </tr>
-    </tbody>
-  </table>
-  
-  
-  <h4 id="Sensus_Android_Resource_String_com_facebook_tooltip_default" data-uid="Sensus.Android.Resource.String.com_facebook_tooltip_default">com_facebook_tooltip_default</h4>
-  <div class="markdown level1 summary"></div>
-  <div class="markdown level1 conceptual"></div>
-  <h5 class="decalaration">Declaration</h5>
-  <div class="codewrapper">
-<<<<<<< HEAD
-    <pre><code class="lang-csharp hljs">public const int com_facebook_tooltip_default = 2131230771</code></pre>
-=======
-    <pre><code class="lang-csharp hljs">public const int com_facebook_tooltip_default = 2131230763</code></pre>
->>>>>>> 3cdc63f7
-  </div>
-  <h5 class="fieldValue">Field Value</h5>
-  <table class="table table-bordered table-striped table-condensed">
-    <thead>
-      <tr>
-        <th>Type</th>
-        <th>Description</th>
-      </tr>
-    </thead>
-    <tbody>
-      <tr>
-        <td><span class="xref">System.Int32</span></td>
-        <td></td>
-      </tr>
-    </tbody>
-  </table>
-  
-  
-  <h4 id="Sensus_Android_Resource_String_common_google_play_services_enable_button" data-uid="Sensus.Android.Resource.String.common_google_play_services_enable_button">common_google_play_services_enable_button</h4>
-  <div class="markdown level1 summary"></div>
-  <div class="markdown level1 conceptual"></div>
-  <h5 class="decalaration">Declaration</h5>
-  <div class="codewrapper">
-    <pre><code class="lang-csharp hljs">public const int common_google_play_services_enable_button = 2131230731</code></pre>
-  </div>
-  <h5 class="fieldValue">Field Value</h5>
-  <table class="table table-bordered table-striped table-condensed">
-    <thead>
-      <tr>
-        <th>Type</th>
-        <th>Description</th>
-      </tr>
-    </thead>
-    <tbody>
-      <tr>
-        <td><span class="xref">System.Int32</span></td>
-        <td></td>
-      </tr>
-    </tbody>
-  </table>
-  
-  
-  <h4 id="Sensus_Android_Resource_String_common_google_play_services_enable_text" data-uid="Sensus.Android.Resource.String.common_google_play_services_enable_text">common_google_play_services_enable_text</h4>
-  <div class="markdown level1 summary"></div>
-  <div class="markdown level1 conceptual"></div>
-  <h5 class="decalaration">Declaration</h5>
-  <div class="codewrapper">
-    <pre><code class="lang-csharp hljs">public const int common_google_play_services_enable_text = 2131230732</code></pre>
-  </div>
-  <h5 class="fieldValue">Field Value</h5>
-  <table class="table table-bordered table-striped table-condensed">
-    <thead>
-      <tr>
-        <th>Type</th>
-        <th>Description</th>
-      </tr>
-    </thead>
-    <tbody>
-      <tr>
-        <td><span class="xref">System.Int32</span></td>
-        <td></td>
-      </tr>
-    </tbody>
-  </table>
-  
-  
-  <h4 id="Sensus_Android_Resource_String_common_google_play_services_enable_title" data-uid="Sensus.Android.Resource.String.common_google_play_services_enable_title">common_google_play_services_enable_title</h4>
-  <div class="markdown level1 summary"></div>
-  <div class="markdown level1 conceptual"></div>
-  <h5 class="decalaration">Declaration</h5>
-  <div class="codewrapper">
-    <pre><code class="lang-csharp hljs">public const int common_google_play_services_enable_title = 2131230733</code></pre>
-  </div>
-  <h5 class="fieldValue">Field Value</h5>
-  <table class="table table-bordered table-striped table-condensed">
-    <thead>
-      <tr>
-        <th>Type</th>
-        <th>Description</th>
-      </tr>
-    </thead>
-    <tbody>
-      <tr>
-        <td><span class="xref">System.Int32</span></td>
-        <td></td>
-      </tr>
-    </tbody>
-  </table>
-  
-  
-  <h4 id="Sensus_Android_Resource_String_common_google_play_services_install_button" data-uid="Sensus.Android.Resource.String.common_google_play_services_install_button">common_google_play_services_install_button</h4>
-  <div class="markdown level1 summary"></div>
-  <div class="markdown level1 conceptual"></div>
-  <h5 class="decalaration">Declaration</h5>
-  <div class="codewrapper">
-    <pre><code class="lang-csharp hljs">public const int common_google_play_services_install_button = 2131230734</code></pre>
-  </div>
-  <h5 class="fieldValue">Field Value</h5>
-  <table class="table table-bordered table-striped table-condensed">
-    <thead>
-      <tr>
-        <th>Type</th>
-        <th>Description</th>
-      </tr>
-    </thead>
-    <tbody>
-      <tr>
-        <td><span class="xref">System.Int32</span></td>
-        <td></td>
-      </tr>
-    </tbody>
-  </table>
-  
-  
-  <h4 id="Sensus_Android_Resource_String_common_google_play_services_install_text" data-uid="Sensus.Android.Resource.String.common_google_play_services_install_text">common_google_play_services_install_text</h4>
-  <div class="markdown level1 summary"></div>
-  <div class="markdown level1 conceptual"></div>
-  <h5 class="decalaration">Declaration</h5>
-  <div class="codewrapper">
-    <pre><code class="lang-csharp hljs">public const int common_google_play_services_install_text = 2131230735</code></pre>
-  </div>
-  <h5 class="fieldValue">Field Value</h5>
-  <table class="table table-bordered table-striped table-condensed">
-    <thead>
-      <tr>
-        <th>Type</th>
-        <th>Description</th>
-      </tr>
-    </thead>
-    <tbody>
-      <tr>
-        <td><span class="xref">System.Int32</span></td>
-        <td></td>
-      </tr>
-    </tbody>
-  </table>
-  
-  
-  <h4 id="Sensus_Android_Resource_String_common_google_play_services_install_title" data-uid="Sensus.Android.Resource.String.common_google_play_services_install_title">common_google_play_services_install_title</h4>
-  <div class="markdown level1 summary"></div>
-  <div class="markdown level1 conceptual"></div>
-  <h5 class="decalaration">Declaration</h5>
-  <div class="codewrapper">
-    <pre><code class="lang-csharp hljs">public const int common_google_play_services_install_title = 2131230736</code></pre>
-  </div>
-  <h5 class="fieldValue">Field Value</h5>
-  <table class="table table-bordered table-striped table-condensed">
-    <thead>
-      <tr>
-        <th>Type</th>
-        <th>Description</th>
-      </tr>
-    </thead>
-    <tbody>
-      <tr>
-        <td><span class="xref">System.Int32</span></td>
-        <td></td>
-      </tr>
-    </tbody>
-  </table>
-  
-  
-  <h4 id="Sensus_Android_Resource_String_common_google_play_services_notification_ticker" data-uid="Sensus.Android.Resource.String.common_google_play_services_notification_ticker">common_google_play_services_notification_ticker</h4>
-  <div class="markdown level1 summary"></div>
-  <div class="markdown level1 conceptual"></div>
-  <h5 class="decalaration">Declaration</h5>
-  <div class="codewrapper">
-    <pre><code class="lang-csharp hljs">public const int common_google_play_services_notification_ticker = 2131230737</code></pre>
-  </div>
-  <h5 class="fieldValue">Field Value</h5>
-  <table class="table table-bordered table-striped table-condensed">
-    <thead>
-      <tr>
-        <th>Type</th>
-        <th>Description</th>
-      </tr>
-    </thead>
-    <tbody>
-      <tr>
-        <td><span class="xref">System.Int32</span></td>
-        <td></td>
-      </tr>
-    </tbody>
-  </table>
-  
-  
-  <h4 id="Sensus_Android_Resource_String_common_google_play_services_unknown_issue" data-uid="Sensus.Android.Resource.String.common_google_play_services_unknown_issue">common_google_play_services_unknown_issue</h4>
-  <div class="markdown level1 summary"></div>
-  <div class="markdown level1 conceptual"></div>
-  <h5 class="decalaration">Declaration</h5>
-  <div class="codewrapper">
-    <pre><code class="lang-csharp hljs">public const int common_google_play_services_unknown_issue = 2131230730</code></pre>
-  </div>
-  <h5 class="fieldValue">Field Value</h5>
-  <table class="table table-bordered table-striped table-condensed">
-    <thead>
-      <tr>
-        <th>Type</th>
-        <th>Description</th>
-      </tr>
-    </thead>
-    <tbody>
-      <tr>
-        <td><span class="xref">System.Int32</span></td>
-        <td></td>
-      </tr>
-    </tbody>
-  </table>
-  
-  
-  <h4 id="Sensus_Android_Resource_String_common_google_play_services_unsupported_text" data-uid="Sensus.Android.Resource.String.common_google_play_services_unsupported_text">common_google_play_services_unsupported_text</h4>
-  <div class="markdown level1 summary"></div>
-  <div class="markdown level1 conceptual"></div>
-  <h5 class="decalaration">Declaration</h5>
-  <div class="codewrapper">
-    <pre><code class="lang-csharp hljs">public const int common_google_play_services_unsupported_text = 2131230738</code></pre>
-  </div>
-  <h5 class="fieldValue">Field Value</h5>
-  <table class="table table-bordered table-striped table-condensed">
-    <thead>
-      <tr>
-        <th>Type</th>
-        <th>Description</th>
-      </tr>
-    </thead>
-    <tbody>
-      <tr>
-        <td><span class="xref">System.Int32</span></td>
-        <td></td>
-      </tr>
-    </tbody>
-  </table>
-  
-  
-  <h4 id="Sensus_Android_Resource_String_common_google_play_services_update_button" data-uid="Sensus.Android.Resource.String.common_google_play_services_update_button">common_google_play_services_update_button</h4>
-  <div class="markdown level1 summary"></div>
-  <div class="markdown level1 conceptual"></div>
-  <h5 class="decalaration">Declaration</h5>
-  <div class="codewrapper">
-    <pre><code class="lang-csharp hljs">public const int common_google_play_services_update_button = 2131230739</code></pre>
-  </div>
-  <h5 class="fieldValue">Field Value</h5>
-  <table class="table table-bordered table-striped table-condensed">
-    <thead>
-      <tr>
-        <th>Type</th>
-        <th>Description</th>
-      </tr>
-    </thead>
-    <tbody>
-      <tr>
-        <td><span class="xref">System.Int32</span></td>
-        <td></td>
-      </tr>
-    </tbody>
-  </table>
-  
-  
-  <h4 id="Sensus_Android_Resource_String_common_google_play_services_update_text" data-uid="Sensus.Android.Resource.String.common_google_play_services_update_text">common_google_play_services_update_text</h4>
-  <div class="markdown level1 summary"></div>
-  <div class="markdown level1 conceptual"></div>
-  <h5 class="decalaration">Declaration</h5>
-  <div class="codewrapper">
-    <pre><code class="lang-csharp hljs">public const int common_google_play_services_update_text = 2131230740</code></pre>
-  </div>
-  <h5 class="fieldValue">Field Value</h5>
-  <table class="table table-bordered table-striped table-condensed">
-    <thead>
-      <tr>
-        <th>Type</th>
-        <th>Description</th>
-      </tr>
-    </thead>
-    <tbody>
-      <tr>
-        <td><span class="xref">System.Int32</span></td>
-        <td></td>
-      </tr>
-    </tbody>
-  </table>
-  
-  
-  <h4 id="Sensus_Android_Resource_String_common_google_play_services_update_title" data-uid="Sensus.Android.Resource.String.common_google_play_services_update_title">common_google_play_services_update_title</h4>
-  <div class="markdown level1 summary"></div>
-  <div class="markdown level1 conceptual"></div>
-  <h5 class="decalaration">Declaration</h5>
-  <div class="codewrapper">
-    <pre><code class="lang-csharp hljs">public const int common_google_play_services_update_title = 2131230741</code></pre>
-  </div>
-  <h5 class="fieldValue">Field Value</h5>
-  <table class="table table-bordered table-striped table-condensed">
-    <thead>
-      <tr>
-        <th>Type</th>
-        <th>Description</th>
-      </tr>
-    </thead>
-    <tbody>
-      <tr>
-        <td><span class="xref">System.Int32</span></td>
-        <td></td>
-      </tr>
-    </tbody>
-  </table>
-  
-  
-  <h4 id="Sensus_Android_Resource_String_common_google_play_services_updating_text" data-uid="Sensus.Android.Resource.String.common_google_play_services_updating_text">common_google_play_services_updating_text</h4>
-  <div class="markdown level1 summary"></div>
-  <div class="markdown level1 conceptual"></div>
-  <h5 class="decalaration">Declaration</h5>
-  <div class="codewrapper">
-    <pre><code class="lang-csharp hljs">public const int common_google_play_services_updating_text = 2131230742</code></pre>
-  </div>
-  <h5 class="fieldValue">Field Value</h5>
-  <table class="table table-bordered table-striped table-condensed">
-    <thead>
-      <tr>
-        <th>Type</th>
-        <th>Description</th>
-      </tr>
-    </thead>
-    <tbody>
-      <tr>
-        <td><span class="xref">System.Int32</span></td>
-        <td></td>
-      </tr>
-    </tbody>
-  </table>
-  
-  
-  <h4 id="Sensus_Android_Resource_String_common_google_play_services_wear_update_text" data-uid="Sensus.Android.Resource.String.common_google_play_services_wear_update_text">common_google_play_services_wear_update_text</h4>
-  <div class="markdown level1 summary"></div>
-  <div class="markdown level1 conceptual"></div>
-  <h5 class="decalaration">Declaration</h5>
-  <div class="codewrapper">
-    <pre><code class="lang-csharp hljs">public const int common_google_play_services_wear_update_text = 2131230743</code></pre>
-  </div>
-  <h5 class="fieldValue">Field Value</h5>
-  <table class="table table-bordered table-striped table-condensed">
-    <thead>
-      <tr>
-        <th>Type</th>
-        <th>Description</th>
-      </tr>
-    </thead>
-    <tbody>
-      <tr>
-        <td><span class="xref">System.Int32</span></td>
-        <td></td>
-      </tr>
-    </tbody>
-  </table>
-  
-  
-  <h4 id="Sensus_Android_Resource_String_common_open_on_phone" data-uid="Sensus.Android.Resource.String.common_open_on_phone">common_open_on_phone</h4>
-  <div class="markdown level1 summary"></div>
-  <div class="markdown level1 conceptual"></div>
-  <h5 class="decalaration">Declaration</h5>
-  <div class="codewrapper">
-    <pre><code class="lang-csharp hljs">public const int common_open_on_phone = 2131230744</code></pre>
-  </div>
-  <h5 class="fieldValue">Field Value</h5>
-  <table class="table table-bordered table-striped table-condensed">
-    <thead>
-      <tr>
-        <th>Type</th>
-        <th>Description</th>
-      </tr>
-    </thead>
-    <tbody>
-      <tr>
-        <td><span class="xref">System.Int32</span></td>
-        <td></td>
-      </tr>
-    </tbody>
-  </table>
-  
-  
-  <h4 id="Sensus_Android_Resource_String_common_signin_button_text" data-uid="Sensus.Android.Resource.String.common_signin_button_text">common_signin_button_text</h4>
-  <div class="markdown level1 summary"></div>
-  <div class="markdown level1 conceptual"></div>
-  <h5 class="decalaration">Declaration</h5>
-  <div class="codewrapper">
-    <pre><code class="lang-csharp hljs">public const int common_signin_button_text = 2131230745</code></pre>
-  </div>
-  <h5 class="fieldValue">Field Value</h5>
-  <table class="table table-bordered table-striped table-condensed">
-    <thead>
-      <tr>
-        <th>Type</th>
-        <th>Description</th>
-      </tr>
-    </thead>
-    <tbody>
-      <tr>
-        <td><span class="xref">System.Int32</span></td>
-        <td></td>
-      </tr>
-    </tbody>
-  </table>
-  
-  
-  <h4 id="Sensus_Android_Resource_String_common_signin_button_text_long" data-uid="Sensus.Android.Resource.String.common_signin_button_text_long">common_signin_button_text_long</h4>
-  <div class="markdown level1 summary"></div>
-  <div class="markdown level1 conceptual"></div>
-  <h5 class="decalaration">Declaration</h5>
-  <div class="codewrapper">
-    <pre><code class="lang-csharp hljs">public const int common_signin_button_text_long = 2131230746</code></pre>
-  </div>
-  <h5 class="fieldValue">Field Value</h5>
-  <table class="table table-bordered table-striped table-condensed">
-    <thead>
-      <tr>
-        <th>Type</th>
-        <th>Description</th>
-      </tr>
-    </thead>
-    <tbody>
-      <tr>
-        <td><span class="xref">System.Int32</span></td>
-        <td></td>
-      </tr>
-    </tbody>
-  </table>
-  
-  
-  <h4 id="Sensus_Android_Resource_String_default_web_client_id" data-uid="Sensus.Android.Resource.String.default_web_client_id">default_web_client_id</h4>
-  <div class="markdown level1 summary"></div>
-  <div class="markdown level1 conceptual"></div>
-  <h5 class="decalaration">Declaration</h5>
-  <div class="codewrapper">
-    <pre><code class="lang-csharp hljs">public const int default_web_client_id = 2131230722</code></pre>
-  </div>
-  <h5 class="fieldValue">Field Value</h5>
-  <table class="table table-bordered table-striped table-condensed">
-    <thead>
-      <tr>
-        <th>Type</th>
-        <th>Description</th>
-      </tr>
-    </thead>
-    <tbody>
-      <tr>
-        <td><span class="xref">System.Int32</span></td>
-        <td></td>
-      </tr>
-    </tbody>
-  </table>
-  
-  
-  <h4 id="Sensus_Android_Resource_String_fcm_fallback_notification_channel_label" data-uid="Sensus.Android.Resource.String.fcm_fallback_notification_channel_label">fcm_fallback_notification_channel_label</h4>
-  <div class="markdown level1 summary"></div>
-  <div class="markdown level1 conceptual"></div>
-  <h5 class="decalaration">Declaration</h5>
-  <div class="codewrapper">
-    <pre><code class="lang-csharp hljs">public const int fcm_fallback_notification_channel_label = 2131230747</code></pre>
-  </div>
-  <h5 class="fieldValue">Field Value</h5>
-  <table class="table table-bordered table-striped table-condensed">
-    <thead>
-      <tr>
-        <th>Type</th>
-        <th>Description</th>
-      </tr>
-    </thead>
-    <tbody>
-      <tr>
-        <td><span class="xref">System.Int32</span></td>
-        <td></td>
-      </tr>
-    </tbody>
-  </table>
-  
-  
-  <h4 id="Sensus_Android_Resource_String_firebase_database_url" data-uid="Sensus.Android.Resource.String.firebase_database_url">firebase_database_url</h4>
-  <div class="markdown level1 summary"></div>
-  <div class="markdown level1 conceptual"></div>
-  <h5 class="decalaration">Declaration</h5>
-  <div class="codewrapper">
-    <pre><code class="lang-csharp hljs">public const int firebase_database_url = 2131230723</code></pre>
-  </div>
-  <h5 class="fieldValue">Field Value</h5>
-  <table class="table table-bordered table-striped table-condensed">
-    <thead>
-      <tr>
-        <th>Type</th>
-        <th>Description</th>
-      </tr>
-    </thead>
-    <tbody>
-      <tr>
-        <td><span class="xref">System.Int32</span></td>
-        <td></td>
-      </tr>
-    </tbody>
-  </table>
-  
-  
-  <h4 id="Sensus_Android_Resource_String_gcm_defaultSenderId" data-uid="Sensus.Android.Resource.String.gcm_defaultSenderId">gcm_defaultSenderId</h4>
-  <div class="markdown level1 summary"></div>
-  <div class="markdown level1 conceptual"></div>
-  <h5 class="decalaration">Declaration</h5>
-  <div class="codewrapper">
-    <pre><code class="lang-csharp hljs">public const int gcm_defaultSenderId = 2131230720</code></pre>
-  </div>
-  <h5 class="fieldValue">Field Value</h5>
-  <table class="table table-bordered table-striped table-condensed">
-    <thead>
-      <tr>
-        <th>Type</th>
-        <th>Description</th>
-      </tr>
-    </thead>
-    <tbody>
-      <tr>
-        <td><span class="xref">System.Int32</span></td>
-        <td></td>
-      </tr>
-    </tbody>
-  </table>
-  
-  
-  <h4 id="Sensus_Android_Resource_String_google_api_key" data-uid="Sensus.Android.Resource.String.google_api_key">google_api_key</h4>
-  <div class="markdown level1 summary"></div>
-  <div class="markdown level1 conceptual"></div>
-  <h5 class="decalaration">Declaration</h5>
-  <div class="codewrapper">
-    <pre><code class="lang-csharp hljs">public const int google_api_key = 2131230724</code></pre>
-  </div>
-  <h5 class="fieldValue">Field Value</h5>
-  <table class="table table-bordered table-striped table-condensed">
-    <thead>
-      <tr>
-        <th>Type</th>
-        <th>Description</th>
-      </tr>
-    </thead>
-    <tbody>
-      <tr>
-        <td><span class="xref">System.Int32</span></td>
-        <td></td>
-      </tr>
-    </tbody>
-  </table>
-  
-  
-  <h4 id="Sensus_Android_Resource_String_google_app_id" data-uid="Sensus.Android.Resource.String.google_app_id">google_app_id</h4>
-  <div class="markdown level1 summary"></div>
-  <div class="markdown level1 conceptual"></div>
-  <h5 class="decalaration">Declaration</h5>
-  <div class="codewrapper">
-    <pre><code class="lang-csharp hljs">public const int google_app_id = 2131230721</code></pre>
-  </div>
-  <h5 class="fieldValue">Field Value</h5>
-  <table class="table table-bordered table-striped table-condensed">
-    <thead>
-      <tr>
-        <th>Type</th>
-        <th>Description</th>
-      </tr>
-    </thead>
-    <tbody>
-      <tr>
-        <td><span class="xref">System.Int32</span></td>
-        <td></td>
-      </tr>
-    </tbody>
-  </table>
-  
-  
-  <h4 id="Sensus_Android_Resource_String_google_crash_reporting_api_key" data-uid="Sensus.Android.Resource.String.google_crash_reporting_api_key">google_crash_reporting_api_key</h4>
-  <div class="markdown level1 summary"></div>
-  <div class="markdown level1 conceptual"></div>
-  <h5 class="decalaration">Declaration</h5>
-  <div class="codewrapper">
-    <pre><code class="lang-csharp hljs">public const int google_crash_reporting_api_key = 2131230725</code></pre>
-  </div>
-  <h5 class="fieldValue">Field Value</h5>
-  <table class="table table-bordered table-striped table-condensed">
-    <thead>
-      <tr>
-        <th>Type</th>
-        <th>Description</th>
-      </tr>
-    </thead>
-    <tbody>
-      <tr>
-        <td><span class="xref">System.Int32</span></td>
-        <td></td>
-      </tr>
-    </tbody>
-  </table>
-  
-  
-  <h4 id="Sensus_Android_Resource_String_google_storage_bucket" data-uid="Sensus.Android.Resource.String.google_storage_bucket">google_storage_bucket</h4>
-  <div class="markdown level1 summary"></div>
-  <div class="markdown level1 conceptual"></div>
-  <h5 class="decalaration">Declaration</h5>
-  <div class="codewrapper">
-    <pre><code class="lang-csharp hljs">public const int google_storage_bucket = 2131230726</code></pre>
-  </div>
-  <h5 class="fieldValue">Field Value</h5>
-  <table class="table table-bordered table-striped table-condensed">
-    <thead>
-      <tr>
-        <th>Type</th>
-        <th>Description</th>
-      </tr>
-    </thead>
-    <tbody>
-      <tr>
-        <td><span class="xref">System.Int32</span></td>
-        <td></td>
-      </tr>
-    </tbody>
-  </table>
-  
-  
-  <h4 id="Sensus_Android_Resource_String_Hello" data-uid="Sensus.Android.Resource.String.Hello">Hello</h4>
-  <div class="markdown level1 summary"></div>
-  <div class="markdown level1 conceptual"></div>
-  <h5 class="decalaration">Declaration</h5>
-  <div class="codewrapper">
-    <pre><code class="lang-csharp hljs">public const int Hello = 2131230837</code></pre>
-  </div>
-  <h5 class="fieldValue">Field Value</h5>
-  <table class="table table-bordered table-striped table-condensed">
-    <thead>
-      <tr>
-        <th>Type</th>
-        <th>Description</th>
-      </tr>
-    </thead>
-    <tbody>
-      <tr>
-        <td><span class="xref">System.Int32</span></td>
-        <td></td>
-      </tr>
-    </tbody>
-  </table>
-  
-  
-  <h4 id="Sensus_Android_Resource_String_library_name" data-uid="Sensus.Android.Resource.String.library_name">library_name</h4>
-  <div class="markdown level1 summary"></div>
-  <div class="markdown level1 conceptual"></div>
-  <h5 class="decalaration">Declaration</h5>
-  <div class="codewrapper">
-    <pre><code class="lang-csharp hljs">public const int library_name = 2131230727</code></pre>
-  </div>
-  <h5 class="fieldValue">Field Value</h5>
-  <table class="table table-bordered table-striped table-condensed">
-    <thead>
-      <tr>
-        <th>Type</th>
-        <th>Description</th>
-      </tr>
-    </thead>
-    <tbody>
-      <tr>
-        <td><span class="xref">System.Int32</span></td>
-        <td></td>
-      </tr>
-    </tbody>
-  </table>
-  
-  
-  <h4 id="Sensus_Android_Resource_String_messenger_send_button_text" data-uid="Sensus.Android.Resource.String.messenger_send_button_text">messenger_send_button_text</h4>
-  <div class="markdown level1 summary"></div>
-  <div class="markdown level1 conceptual"></div>
-  <h5 class="decalaration">Declaration</h5>
-  <div class="codewrapper">
-<<<<<<< HEAD
-    <pre><code class="lang-csharp hljs">public const int messenger_send_button_text = 2131230748</code></pre>
-=======
-    <pre><code class="lang-csharp hljs">public const int messenger_send_button_text = 2131230740</code></pre>
->>>>>>> 3cdc63f7
-  </div>
-  <h5 class="fieldValue">Field Value</h5>
-  <table class="table table-bordered table-striped table-condensed">
-    <thead>
-      <tr>
-        <th>Type</th>
-        <th>Description</th>
-      </tr>
-    </thead>
-    <tbody>
-      <tr>
-        <td><span class="xref">System.Int32</span></td>
-        <td></td>
-      </tr>
-    </tbody>
-  </table>
-  
-  
-  <h4 id="Sensus_Android_Resource_String_mr_button_content_description" data-uid="Sensus.Android.Resource.String.mr_button_content_description">mr_button_content_description</h4>
-  <div class="markdown level1 summary"></div>
-  <div class="markdown level1 conceptual"></div>
-  <h5 class="decalaration">Declaration</h5>
-  <div class="codewrapper">
-    <pre><code class="lang-csharp hljs">public const int mr_button_content_description = 2131230773</code></pre>
-  </div>
-  <h5 class="fieldValue">Field Value</h5>
-  <table class="table table-bordered table-striped table-condensed">
-    <thead>
-      <tr>
-        <th>Type</th>
-        <th>Description</th>
-      </tr>
-    </thead>
-    <tbody>
-      <tr>
-        <td><span class="xref">System.Int32</span></td>
-        <td></td>
-      </tr>
-    </tbody>
-  </table>
-  
-  
-  <h4 id="Sensus_Android_Resource_String_mr_cast_button_connected" data-uid="Sensus.Android.Resource.String.mr_cast_button_connected">mr_cast_button_connected</h4>
-  <div class="markdown level1 summary"></div>
-  <div class="markdown level1 conceptual"></div>
-  <h5 class="decalaration">Declaration</h5>
-  <div class="codewrapper">
-    <pre><code class="lang-csharp hljs">public const int mr_cast_button_connected = 2131230774</code></pre>
-  </div>
-  <h5 class="fieldValue">Field Value</h5>
-  <table class="table table-bordered table-striped table-condensed">
-    <thead>
-      <tr>
-        <th>Type</th>
-        <th>Description</th>
-      </tr>
-    </thead>
-    <tbody>
-      <tr>
-        <td><span class="xref">System.Int32</span></td>
-        <td></td>
-      </tr>
-    </tbody>
-  </table>
-  
-  
-  <h4 id="Sensus_Android_Resource_String_mr_cast_button_connecting" data-uid="Sensus.Android.Resource.String.mr_cast_button_connecting">mr_cast_button_connecting</h4>
-  <div class="markdown level1 summary"></div>
-  <div class="markdown level1 conceptual"></div>
-  <h5 class="decalaration">Declaration</h5>
-  <div class="codewrapper">
-    <pre><code class="lang-csharp hljs">public const int mr_cast_button_connecting = 2131230775</code></pre>
-  </div>
-  <h5 class="fieldValue">Field Value</h5>
-  <table class="table table-bordered table-striped table-condensed">
-    <thead>
-      <tr>
-        <th>Type</th>
-        <th>Description</th>
-      </tr>
-    </thead>
-    <tbody>
-      <tr>
-        <td><span class="xref">System.Int32</span></td>
-        <td></td>
-      </tr>
-    </tbody>
-  </table>
-  
-  
-  <h4 id="Sensus_Android_Resource_String_mr_cast_button_disconnected" data-uid="Sensus.Android.Resource.String.mr_cast_button_disconnected">mr_cast_button_disconnected</h4>
-  <div class="markdown level1 summary"></div>
-  <div class="markdown level1 conceptual"></div>
-  <h5 class="decalaration">Declaration</h5>
-  <div class="codewrapper">
-    <pre><code class="lang-csharp hljs">public const int mr_cast_button_disconnected = 2131230776</code></pre>
-  </div>
-  <h5 class="fieldValue">Field Value</h5>
-  <table class="table table-bordered table-striped table-condensed">
-    <thead>
-      <tr>
-        <th>Type</th>
-        <th>Description</th>
-      </tr>
-    </thead>
-    <tbody>
-      <tr>
-        <td><span class="xref">System.Int32</span></td>
-        <td></td>
-      </tr>
-    </tbody>
-  </table>
-  
-  
-  <h4 id="Sensus_Android_Resource_String_mr_chooser_searching" data-uid="Sensus.Android.Resource.String.mr_chooser_searching">mr_chooser_searching</h4>
-  <div class="markdown level1 summary"></div>
-  <div class="markdown level1 conceptual"></div>
-  <h5 class="decalaration">Declaration</h5>
-  <div class="codewrapper">
-    <pre><code class="lang-csharp hljs">public const int mr_chooser_searching = 2131230777</code></pre>
-  </div>
-  <h5 class="fieldValue">Field Value</h5>
-  <table class="table table-bordered table-striped table-condensed">
-    <thead>
-      <tr>
-        <th>Type</th>
-        <th>Description</th>
-      </tr>
-    </thead>
-    <tbody>
-      <tr>
-        <td><span class="xref">System.Int32</span></td>
-        <td></td>
-      </tr>
-    </tbody>
-  </table>
-  
-  
-  <h4 id="Sensus_Android_Resource_String_mr_chooser_title" data-uid="Sensus.Android.Resource.String.mr_chooser_title">mr_chooser_title</h4>
-  <div class="markdown level1 summary"></div>
-  <div class="markdown level1 conceptual"></div>
-  <h5 class="decalaration">Declaration</h5>
-  <div class="codewrapper">
-    <pre><code class="lang-csharp hljs">public const int mr_chooser_title = 2131230778</code></pre>
-  </div>
-  <h5 class="fieldValue">Field Value</h5>
-  <table class="table table-bordered table-striped table-condensed">
-    <thead>
-      <tr>
-        <th>Type</th>
-        <th>Description</th>
-      </tr>
-    </thead>
-    <tbody>
-      <tr>
-        <td><span class="xref">System.Int32</span></td>
-        <td></td>
-      </tr>
-    </tbody>
-  </table>
-  
-  
-  <h4 id="Sensus_Android_Resource_String_mr_controller_album_art" data-uid="Sensus.Android.Resource.String.mr_controller_album_art">mr_controller_album_art</h4>
-  <div class="markdown level1 summary"></div>
-  <div class="markdown level1 conceptual"></div>
-  <h5 class="decalaration">Declaration</h5>
-  <div class="codewrapper">
-    <pre><code class="lang-csharp hljs">public const int mr_controller_album_art = 2131230779</code></pre>
-  </div>
-  <h5 class="fieldValue">Field Value</h5>
-  <table class="table table-bordered table-striped table-condensed">
-    <thead>
-      <tr>
-        <th>Type</th>
-        <th>Description</th>
-      </tr>
-    </thead>
-    <tbody>
-      <tr>
-        <td><span class="xref">System.Int32</span></td>
-        <td></td>
-      </tr>
-    </tbody>
-  </table>
-  
-  
-  <h4 id="Sensus_Android_Resource_String_mr_controller_casting_screen" data-uid="Sensus.Android.Resource.String.mr_controller_casting_screen">mr_controller_casting_screen</h4>
-  <div class="markdown level1 summary"></div>
-  <div class="markdown level1 conceptual"></div>
-  <h5 class="decalaration">Declaration</h5>
-  <div class="codewrapper">
-    <pre><code class="lang-csharp hljs">public const int mr_controller_casting_screen = 2131230780</code></pre>
-  </div>
-  <h5 class="fieldValue">Field Value</h5>
-  <table class="table table-bordered table-striped table-condensed">
-    <thead>
-      <tr>
-        <th>Type</th>
-        <th>Description</th>
-      </tr>
-    </thead>
-    <tbody>
-      <tr>
-        <td><span class="xref">System.Int32</span></td>
-        <td></td>
-      </tr>
-    </tbody>
-  </table>
-  
-  
-  <h4 id="Sensus_Android_Resource_String_mr_controller_close_description" data-uid="Sensus.Android.Resource.String.mr_controller_close_description">mr_controller_close_description</h4>
-  <div class="markdown level1 summary"></div>
-  <div class="markdown level1 conceptual"></div>
-  <h5 class="decalaration">Declaration</h5>
-  <div class="codewrapper">
-    <pre><code class="lang-csharp hljs">public const int mr_controller_close_description = 2131230781</code></pre>
-  </div>
-  <h5 class="fieldValue">Field Value</h5>
-  <table class="table table-bordered table-striped table-condensed">
-    <thead>
-      <tr>
-        <th>Type</th>
-        <th>Description</th>
-      </tr>
-    </thead>
-    <tbody>
-      <tr>
-        <td><span class="xref">System.Int32</span></td>
-        <td></td>
-      </tr>
-    </tbody>
-  </table>
-  
-  
-  <h4 id="Sensus_Android_Resource_String_mr_controller_collapse_group" data-uid="Sensus.Android.Resource.String.mr_controller_collapse_group">mr_controller_collapse_group</h4>
-  <div class="markdown level1 summary"></div>
-  <div class="markdown level1 conceptual"></div>
-  <h5 class="decalaration">Declaration</h5>
-  <div class="codewrapper">
-    <pre><code class="lang-csharp hljs">public const int mr_controller_collapse_group = 2131230782</code></pre>
-  </div>
-  <h5 class="fieldValue">Field Value</h5>
-  <table class="table table-bordered table-striped table-condensed">
-    <thead>
-      <tr>
-        <th>Type</th>
-        <th>Description</th>
-      </tr>
-    </thead>
-    <tbody>
-      <tr>
-        <td><span class="xref">System.Int32</span></td>
-        <td></td>
-      </tr>
-    </tbody>
-  </table>
-  
-  
-  <h4 id="Sensus_Android_Resource_String_mr_controller_disconnect" data-uid="Sensus.Android.Resource.String.mr_controller_disconnect">mr_controller_disconnect</h4>
-  <div class="markdown level1 summary"></div>
-  <div class="markdown level1 conceptual"></div>
-  <h5 class="decalaration">Declaration</h5>
-  <div class="codewrapper">
-    <pre><code class="lang-csharp hljs">public const int mr_controller_disconnect = 2131230783</code></pre>
-  </div>
-  <h5 class="fieldValue">Field Value</h5>
-  <table class="table table-bordered table-striped table-condensed">
-    <thead>
-      <tr>
-        <th>Type</th>
-        <th>Description</th>
-      </tr>
-    </thead>
-    <tbody>
-      <tr>
-        <td><span class="xref">System.Int32</span></td>
-        <td></td>
-      </tr>
-    </tbody>
-  </table>
-  
-  
-  <h4 id="Sensus_Android_Resource_String_mr_controller_expand_group" data-uid="Sensus.Android.Resource.String.mr_controller_expand_group">mr_controller_expand_group</h4>
-  <div class="markdown level1 summary"></div>
-  <div class="markdown level1 conceptual"></div>
-  <h5 class="decalaration">Declaration</h5>
-  <div class="codewrapper">
-    <pre><code class="lang-csharp hljs">public const int mr_controller_expand_group = 2131230784</code></pre>
-  </div>
-  <h5 class="fieldValue">Field Value</h5>
-  <table class="table table-bordered table-striped table-condensed">
-    <thead>
-      <tr>
-        <th>Type</th>
-        <th>Description</th>
-      </tr>
-    </thead>
-    <tbody>
-      <tr>
-        <td><span class="xref">System.Int32</span></td>
-        <td></td>
-      </tr>
-    </tbody>
-  </table>
-  
-  
-  <h4 id="Sensus_Android_Resource_String_mr_controller_no_info_available" data-uid="Sensus.Android.Resource.String.mr_controller_no_info_available">mr_controller_no_info_available</h4>
-  <div class="markdown level1 summary"></div>
-  <div class="markdown level1 conceptual"></div>
-  <h5 class="decalaration">Declaration</h5>
-  <div class="codewrapper">
-    <pre><code class="lang-csharp hljs">public const int mr_controller_no_info_available = 2131230785</code></pre>
-  </div>
-  <h5 class="fieldValue">Field Value</h5>
-  <table class="table table-bordered table-striped table-condensed">
-    <thead>
-      <tr>
-        <th>Type</th>
-        <th>Description</th>
-      </tr>
-    </thead>
-    <tbody>
-      <tr>
-        <td><span class="xref">System.Int32</span></td>
-        <td></td>
-      </tr>
-    </tbody>
-  </table>
-  
-  
-  <h4 id="Sensus_Android_Resource_String_mr_controller_no_media_selected" data-uid="Sensus.Android.Resource.String.mr_controller_no_media_selected">mr_controller_no_media_selected</h4>
-  <div class="markdown level1 summary"></div>
-  <div class="markdown level1 conceptual"></div>
-  <h5 class="decalaration">Declaration</h5>
-  <div class="codewrapper">
-    <pre><code class="lang-csharp hljs">public const int mr_controller_no_media_selected = 2131230786</code></pre>
-  </div>
-  <h5 class="fieldValue">Field Value</h5>
-  <table class="table table-bordered table-striped table-condensed">
-    <thead>
-      <tr>
-        <th>Type</th>
-        <th>Description</th>
-      </tr>
-    </thead>
-    <tbody>
-      <tr>
-        <td><span class="xref">System.Int32</span></td>
-        <td></td>
-      </tr>
-    </tbody>
-  </table>
-  
-  
-  <h4 id="Sensus_Android_Resource_String_mr_controller_pause" data-uid="Sensus.Android.Resource.String.mr_controller_pause">mr_controller_pause</h4>
-  <div class="markdown level1 summary"></div>
-  <div class="markdown level1 conceptual"></div>
-  <h5 class="decalaration">Declaration</h5>
-  <div class="codewrapper">
-    <pre><code class="lang-csharp hljs">public const int mr_controller_pause = 2131230787</code></pre>
-  </div>
-  <h5 class="fieldValue">Field Value</h5>
-  <table class="table table-bordered table-striped table-condensed">
-    <thead>
-      <tr>
-        <th>Type</th>
-        <th>Description</th>
-      </tr>
-    </thead>
-    <tbody>
-      <tr>
-        <td><span class="xref">System.Int32</span></td>
-        <td></td>
-      </tr>
-    </tbody>
-  </table>
-  
-  
-  <h4 id="Sensus_Android_Resource_String_mr_controller_play" data-uid="Sensus.Android.Resource.String.mr_controller_play">mr_controller_play</h4>
-  <div class="markdown level1 summary"></div>
-  <div class="markdown level1 conceptual"></div>
-  <h5 class="decalaration">Declaration</h5>
-  <div class="codewrapper">
-    <pre><code class="lang-csharp hljs">public const int mr_controller_play = 2131230788</code></pre>
-  </div>
-  <h5 class="fieldValue">Field Value</h5>
-  <table class="table table-bordered table-striped table-condensed">
-    <thead>
-      <tr>
-        <th>Type</th>
-        <th>Description</th>
-      </tr>
-    </thead>
-    <tbody>
-      <tr>
-        <td><span class="xref">System.Int32</span></td>
-        <td></td>
-      </tr>
-    </tbody>
-  </table>
-  
-  
-  <h4 id="Sensus_Android_Resource_String_mr_controller_stop" data-uid="Sensus.Android.Resource.String.mr_controller_stop">mr_controller_stop</h4>
-  <div class="markdown level1 summary"></div>
-  <div class="markdown level1 conceptual"></div>
-  <h5 class="decalaration">Declaration</h5>
-  <div class="codewrapper">
-    <pre><code class="lang-csharp hljs">public const int mr_controller_stop = 2131230789</code></pre>
-  </div>
-  <h5 class="fieldValue">Field Value</h5>
-  <table class="table table-bordered table-striped table-condensed">
-    <thead>
-      <tr>
-        <th>Type</th>
-        <th>Description</th>
-      </tr>
-    </thead>
-    <tbody>
-      <tr>
-        <td><span class="xref">System.Int32</span></td>
-        <td></td>
-      </tr>
-    </tbody>
-  </table>
-  
-  
-  <h4 id="Sensus_Android_Resource_String_mr_controller_stop_casting" data-uid="Sensus.Android.Resource.String.mr_controller_stop_casting">mr_controller_stop_casting</h4>
-  <div class="markdown level1 summary"></div>
-  <div class="markdown level1 conceptual"></div>
-  <h5 class="decalaration">Declaration</h5>
-  <div class="codewrapper">
-    <pre><code class="lang-csharp hljs">public const int mr_controller_stop_casting = 2131230790</code></pre>
-  </div>
-  <h5 class="fieldValue">Field Value</h5>
-  <table class="table table-bordered table-striped table-condensed">
-    <thead>
-      <tr>
-        <th>Type</th>
-        <th>Description</th>
-      </tr>
-    </thead>
-    <tbody>
-      <tr>
-        <td><span class="xref">System.Int32</span></td>
-        <td></td>
-      </tr>
-    </tbody>
-  </table>
-  
-  
-  <h4 id="Sensus_Android_Resource_String_mr_controller_volume_slider" data-uid="Sensus.Android.Resource.String.mr_controller_volume_slider">mr_controller_volume_slider</h4>
-  <div class="markdown level1 summary"></div>
-  <div class="markdown level1 conceptual"></div>
-  <h5 class="decalaration">Declaration</h5>
-  <div class="codewrapper">
-    <pre><code class="lang-csharp hljs">public const int mr_controller_volume_slider = 2131230791</code></pre>
-  </div>
-  <h5 class="fieldValue">Field Value</h5>
-  <table class="table table-bordered table-striped table-condensed">
-    <thead>
-      <tr>
-        <th>Type</th>
-        <th>Description</th>
-      </tr>
-    </thead>
-    <tbody>
-      <tr>
-        <td><span class="xref">System.Int32</span></td>
-        <td></td>
-      </tr>
-    </tbody>
-  </table>
-  
-  
-  <h4 id="Sensus_Android_Resource_String_mr_system_route_name" data-uid="Sensus.Android.Resource.String.mr_system_route_name">mr_system_route_name</h4>
-  <div class="markdown level1 summary"></div>
-  <div class="markdown level1 conceptual"></div>
-  <h5 class="decalaration">Declaration</h5>
-  <div class="codewrapper">
-    <pre><code class="lang-csharp hljs">public const int mr_system_route_name = 2131230792</code></pre>
-  </div>
-  <h5 class="fieldValue">Field Value</h5>
-  <table class="table table-bordered table-striped table-condensed">
-    <thead>
-      <tr>
-        <th>Type</th>
-        <th>Description</th>
-      </tr>
-    </thead>
-    <tbody>
-      <tr>
-        <td><span class="xref">System.Int32</span></td>
-        <td></td>
-      </tr>
-    </tbody>
-  </table>
-  
-  
-  <h4 id="Sensus_Android_Resource_String_mr_user_route_category_name" data-uid="Sensus.Android.Resource.String.mr_user_route_category_name">mr_user_route_category_name</h4>
-  <div class="markdown level1 summary"></div>
-  <div class="markdown level1 conceptual"></div>
-  <h5 class="decalaration">Declaration</h5>
-  <div class="codewrapper">
-    <pre><code class="lang-csharp hljs">public const int mr_user_route_category_name = 2131230793</code></pre>
-  </div>
-  <h5 class="fieldValue">Field Value</h5>
-  <table class="table table-bordered table-striped table-condensed">
-    <thead>
-      <tr>
-        <th>Type</th>
-        <th>Description</th>
-      </tr>
-    </thead>
-    <tbody>
-      <tr>
-        <td><span class="xref">System.Int32</span></td>
-        <td></td>
-      </tr>
-    </tbody>
-  </table>
-  
-  
-  <h4 id="Sensus_Android_Resource_String_password_toggle_content_description" data-uid="Sensus.Android.Resource.String.password_toggle_content_description">password_toggle_content_description</h4>
-  <div class="markdown level1 summary"></div>
-  <div class="markdown level1 conceptual"></div>
-  <h5 class="decalaration">Declaration</h5>
-  <div class="codewrapper">
-    <pre><code class="lang-csharp hljs">public const int password_toggle_content_description = 2131230827</code></pre>
-  </div>
-  <h5 class="fieldValue">Field Value</h5>
-  <table class="table table-bordered table-striped table-condensed">
-    <thead>
-      <tr>
-        <th>Type</th>
-        <th>Description</th>
-      </tr>
-    </thead>
-    <tbody>
-      <tr>
-        <td><span class="xref">System.Int32</span></td>
-        <td></td>
-      </tr>
-    </tbody>
-  </table>
-  
-  
-  <h4 id="Sensus_Android_Resource_String_path_password_eye" data-uid="Sensus.Android.Resource.String.path_password_eye">path_password_eye</h4>
-  <div class="markdown level1 summary"></div>
-  <div class="markdown level1 conceptual"></div>
-  <h5 class="decalaration">Declaration</h5>
-  <div class="codewrapper">
-    <pre><code class="lang-csharp hljs">public const int path_password_eye = 2131230828</code></pre>
-  </div>
-  <h5 class="fieldValue">Field Value</h5>
-  <table class="table table-bordered table-striped table-condensed">
-    <thead>
-      <tr>
-        <th>Type</th>
-        <th>Description</th>
-      </tr>
-    </thead>
-    <tbody>
-      <tr>
-        <td><span class="xref">System.Int32</span></td>
-        <td></td>
-      </tr>
-    </tbody>
-  </table>
-  
-  
-  <h4 id="Sensus_Android_Resource_String_path_password_eye_mask_strike_through" data-uid="Sensus.Android.Resource.String.path_password_eye_mask_strike_through">path_password_eye_mask_strike_through</h4>
-  <div class="markdown level1 summary"></div>
-  <div class="markdown level1 conceptual"></div>
-  <h5 class="decalaration">Declaration</h5>
-  <div class="codewrapper">
-    <pre><code class="lang-csharp hljs">public const int path_password_eye_mask_strike_through = 2131230829</code></pre>
-  </div>
-  <h5 class="fieldValue">Field Value</h5>
-  <table class="table table-bordered table-striped table-condensed">
-    <thead>
-      <tr>
-        <th>Type</th>
-        <th>Description</th>
-      </tr>
-    </thead>
-    <tbody>
-      <tr>
-        <td><span class="xref">System.Int32</span></td>
-        <td></td>
-      </tr>
-    </tbody>
-  </table>
-  
-  
-  <h4 id="Sensus_Android_Resource_String_path_password_eye_mask_visible" data-uid="Sensus.Android.Resource.String.path_password_eye_mask_visible">path_password_eye_mask_visible</h4>
-  <div class="markdown level1 summary"></div>
-  <div class="markdown level1 conceptual"></div>
-  <h5 class="decalaration">Declaration</h5>
-  <div class="codewrapper">
-    <pre><code class="lang-csharp hljs">public const int path_password_eye_mask_visible = 2131230830</code></pre>
-  </div>
-  <h5 class="fieldValue">Field Value</h5>
-  <table class="table table-bordered table-striped table-condensed">
-    <thead>
-      <tr>
-        <th>Type</th>
-        <th>Description</th>
-      </tr>
-    </thead>
-    <tbody>
-      <tr>
-        <td><span class="xref">System.Int32</span></td>
-        <td></td>
-      </tr>
-    </tbody>
-  </table>
-  
-  
-  <h4 id="Sensus_Android_Resource_String_path_password_strike_through" data-uid="Sensus.Android.Resource.String.path_password_strike_through">path_password_strike_through</h4>
-  <div class="markdown level1 summary"></div>
-  <div class="markdown level1 conceptual"></div>
-  <h5 class="decalaration">Declaration</h5>
-  <div class="codewrapper">
-    <pre><code class="lang-csharp hljs">public const int path_password_strike_through = 2131230831</code></pre>
-  </div>
-  <h5 class="fieldValue">Field Value</h5>
-  <table class="table table-bordered table-striped table-condensed">
-    <thead>
-      <tr>
-        <th>Type</th>
-        <th>Description</th>
-      </tr>
-    </thead>
-    <tbody>
-      <tr>
-        <td><span class="xref">System.Int32</span></td>
-        <td></td>
-      </tr>
-    </tbody>
-  </table>
-  
-  
-  <h4 id="Sensus_Android_Resource_String_place_autocomplete_clear_button" data-uid="Sensus.Android.Resource.String.place_autocomplete_clear_button">place_autocomplete_clear_button</h4>
-  <div class="markdown level1 summary"></div>
-  <div class="markdown level1 conceptual"></div>
-  <h5 class="decalaration">Declaration</h5>
-  <div class="codewrapper">
-    <pre><code class="lang-csharp hljs">public const int place_autocomplete_clear_button = 2131230728</code></pre>
-  </div>
-  <h5 class="fieldValue">Field Value</h5>
-  <table class="table table-bordered table-striped table-condensed">
-    <thead>
-      <tr>
-        <th>Type</th>
-        <th>Description</th>
-      </tr>
-    </thead>
-    <tbody>
-      <tr>
-        <td><span class="xref">System.Int32</span></td>
-        <td></td>
-      </tr>
-    </tbody>
-  </table>
-  
-  
-  <h4 id="Sensus_Android_Resource_String_place_autocomplete_search_hint" data-uid="Sensus.Android.Resource.String.place_autocomplete_search_hint">place_autocomplete_search_hint</h4>
-  <div class="markdown level1 summary"></div>
-  <div class="markdown level1 conceptual"></div>
-  <h5 class="decalaration">Declaration</h5>
-  <div class="codewrapper">
-    <pre><code class="lang-csharp hljs">public const int place_autocomplete_search_hint = 2131230729</code></pre>
-  </div>
-  <h5 class="fieldValue">Field Value</h5>
-  <table class="table table-bordered table-striped table-condensed">
-    <thead>
-      <tr>
-        <th>Type</th>
-        <th>Description</th>
-      </tr>
-    </thead>
-    <tbody>
-      <tr>
-        <td><span class="xref">System.Int32</span></td>
-        <td></td>
-      </tr>
-    </tbody>
-  </table>
-  
-  
-  <h4 id="Sensus_Android_Resource_String_q" data-uid="Sensus.Android.Resource.String.q">q</h4>
-  <div class="markdown level1 summary"></div>
-  <div class="markdown level1 conceptual"></div>
-  <h5 class="decalaration">Declaration</h5>
-  <div class="codewrapper">
-    <pre><code class="lang-csharp hljs">public const int q = 2131230833</code></pre>
-  </div>
-  <h5 class="fieldValue">Field Value</h5>
-  <table class="table table-bordered table-striped table-condensed">
-    <thead>
-      <tr>
-        <th>Type</th>
-        <th>Description</th>
-      </tr>
-    </thead>
-    <tbody>
-      <tr>
-        <td><span class="xref">System.Int32</span></td>
-        <td></td>
-      </tr>
-    </tbody>
-  </table>
-  
-  
-  <h4 id="Sensus_Android_Resource_String_quarter" data-uid="Sensus.Android.Resource.String.quarter">quarter</h4>
-  <div class="markdown level1 summary"></div>
-  <div class="markdown level1 conceptual"></div>
-  <h5 class="decalaration">Declaration</h5>
-  <div class="codewrapper">
-    <pre><code class="lang-csharp hljs">public const int quarter = 2131230834</code></pre>
-  </div>
-  <h5 class="fieldValue">Field Value</h5>
-  <table class="table table-bordered table-striped table-condensed">
-    <thead>
-      <tr>
-        <th>Type</th>
-        <th>Description</th>
-      </tr>
-    </thead>
-    <tbody>
-      <tr>
-        <td><span class="xref">System.Int32</span></td>
-        <td></td>
-      </tr>
-    </tbody>
-  </table>
-  
-  
-  <h4 id="Sensus_Android_Resource_String_search_menu_title" data-uid="Sensus.Android.Resource.String.search_menu_title">search_menu_title</h4>
-  <div class="markdown level1 summary"></div>
-  <div class="markdown level1 conceptual"></div>
-  <h5 class="decalaration">Declaration</h5>
-  <div class="codewrapper">
-    <pre><code class="lang-csharp hljs">public const int search_menu_title = 2131230811</code></pre>
-  </div>
-  <h5 class="fieldValue">Field Value</h5>
-  <table class="table table-bordered table-striped table-condensed">
-    <thead>
-      <tr>
-        <th>Type</th>
-        <th>Description</th>
-      </tr>
-    </thead>
-    <tbody>
-      <tr>
-        <td><span class="xref">System.Int32</span></td>
-        <td></td>
-      </tr>
-    </tbody>
-  </table>
-  
-  
-  <h4 id="Sensus_Android_Resource_String_status_bar_notification_info_overflow" data-uid="Sensus.Android.Resource.String.status_bar_notification_info_overflow">status_bar_notification_info_overflow</h4>
-  <div class="markdown level1 summary"></div>
-  <div class="markdown level1 conceptual"></div>
-  <h5 class="decalaration">Declaration</h5>
-  <div class="codewrapper">
-    <pre><code class="lang-csharp hljs">public const int status_bar_notification_info_overflow = 2131230832</code></pre>
-  </div>
-  <h5 class="fieldValue">Field Value</h5>
-  <table class="table table-bordered table-striped table-condensed">
-    <thead>
-      <tr>
-        <th>Type</th>
-        <th>Description</th>
-      </tr>
-    </thead>
-    <tbody>
-      <tr>
-        <td><span class="xref">System.Int32</span></td>
-        <td></td>
-      </tr>
-    </tbody>
-  </table>
-  
-  
-  <h4 id="Sensus_Android_Resource_String_w" data-uid="Sensus.Android.Resource.String.w">w</h4>
-  <div class="markdown level1 summary"></div>
-  <div class="markdown level1 conceptual"></div>
-  <h5 class="decalaration">Declaration</h5>
-  <div class="codewrapper">
-    <pre><code class="lang-csharp hljs">public const int w = 2131230835</code></pre>
-  </div>
-  <h5 class="fieldValue">Field Value</h5>
-  <table class="table table-bordered table-striped table-condensed">
-    <thead>
-      <tr>
-        <th>Type</th>
-        <th>Description</th>
-      </tr>
-    </thead>
-    <tbody>
-      <tr>
-        <td><span class="xref">System.Int32</span></td>
-        <td></td>
-      </tr>
-    </tbody>
-  </table>
-  
-  
-  <h4 id="Sensus_Android_Resource_String_week" data-uid="Sensus.Android.Resource.String.week">week</h4>
-  <div class="markdown level1 summary"></div>
-  <div class="markdown level1 conceptual"></div>
-  <h5 class="decalaration">Declaration</h5>
-  <div class="codewrapper">
-    <pre><code class="lang-csharp hljs">public const int week = 2131230836</code></pre>
-  </div>
-  <h5 class="fieldValue">Field Value</h5>
-  <table class="table table-bordered table-striped table-condensed">
-    <thead>
-      <tr>
-        <th>Type</th>
-        <th>Description</th>
-      </tr>
-    </thead>
-    <tbody>
-      <tr>
-        <td><span class="xref">System.Int32</span></td>
-        <td></td>
-      </tr>
-    </tbody>
-  </table>
-</article>
-          </div>
-          
-          <div class="hidden-sm col-md-2" role="complementary">
-            <div class="sideaffix">
-              <div class="contribution">
-                <ul class="nav">
-                </ul>
-              </div>
-              <nav class="bs-docs-sidebar hidden-print hidden-xs hidden-sm affix" id="affix">
-              <!-- <p><a class="back-to-top" href="#top">Back to top</a><p> -->
-              </nav>
-            </div>
-          </div>
-        </div>
-      </div>
-      
-      <footer>
-        <div class="grad-bottom"></div>
-        <div class="footer">
-          <div class="container">
-            <span class="pull-right">
-              <a href="#top">Back to top</a>
-            </span>
-            Copyright © 2014-2018 University of Virginia<br>Generated by <strong>DocFX</strong>
-            
-          </div>
-        </div>
-      </footer>
-    </div>
-    
-    <script type="text/javascript" src="../styles/docfx.vendor.js"></script>
-    <script type="text/javascript" src="../styles/docfx.js"></script>
-    <script type="text/javascript" src="../styles/main.js"></script>
-  </body>
-</html>
+﻿<!DOCTYPE html>
+<!--[if IE]><![endif]-->
+<html>
+  
+  <head>
+    <meta charset="utf-8">
+    <meta http-equiv="X-UA-Compatible" content="IE=edge,chrome=1">
+    <title>Class Resource.String
+   | Sensus Documentation </title>
+    <meta name="viewport" content="width=device-width">
+    <meta name="title" content="Class Resource.String
+   | Sensus Documentation ">
+    <meta name="generator" content="docfx 2.31.0.0">
+    
+    <link rel="shortcut icon" href="../images/favicon.ico">
+    <link rel="stylesheet" href="../styles/docfx.vendor.css">
+    <link rel="stylesheet" href="../styles/docfx.css">
+    <link rel="stylesheet" href="../styles/main.css">
+    <meta property="docfx:navrel" content="../toc.html">
+    <meta property="docfx:tocrel" content="toc.html">
+    
+    <meta property="docfx:rel" content="../">
+    
+  </head>
+  <body data-spy="scroll" data-target="#affix">
+    <div id="wrapper">
+      <header>
+        
+        <nav id="autocollapse" class="navbar navbar-inverse ng-scope" role="navigation">
+          <div class="container">
+            <div class="navbar-header">
+              <button type="button" class="navbar-toggle" data-toggle="collapse" data-target="#navbar">
+                <span class="sr-only">Toggle navigation</span>
+                <span class="icon-bar"></span>
+                <span class="icon-bar"></span>
+                <span class="icon-bar"></span>
+              </button>
+              
+              <a class="navbar-brand" href="../index.html">
+                <img id="logo" class="svg" src="../images/group-of-members-users-icon.png" alt="">
+              </a>
+            </div>
+            <div class="collapse navbar-collapse" id="navbar">
+              <form class="navbar-form navbar-right" role="search" id="search">
+                <div class="form-group">
+                  <input type="text" class="form-control" id="search-query" placeholder="Search" autocomplete="off">
+                </div>
+              </form>
+            </div>
+          </div>
+        </nav>
+        
+        <div class="subnav navbar navbar-default">
+          <div class="container hide-when-search" id="breadcrumb">
+            <ul class="breadcrumb">
+              <li></li>
+            </ul>
+          </div>
+        </div>
+      </header>
+      <div class="container body-content">
+        
+        <div id="search-results">
+          <div class="search-list"></div>
+          <div class="sr-items"></div>
+          <ul id="pagination"></ul>
+        </div>
+      </div>
+      <div role="main" class="container body-content hide-when-search">
+        
+        <div class="sidenav hide-when-search">
+          <a class="btn toc-toggle collapse" data-toggle="collapse" href="#sidetoggle" aria-expanded="false" aria-controls="sidetoggle">Show / Hide Table of Contents</a>
+          <div class="sidetoggle collapse" id="sidetoggle">
+            <div id="sidetoc"></div>
+          </div>
+        </div>
+        <div class="article row grid-right">
+          <div class="col-md-10">
+            <article class="content wrap" id="_content" data-uid="Sensus.Android.Resource.String">
+  
+  
+  <h1 id="Sensus_Android_Resource_String" data-uid="Sensus.Android.Resource.String" class="text-break">Class Resource.String
+  </h1>
+  <div class="markdown level0 summary"></div>
+  <div class="markdown level0 conceptual"></div>
+  <div class="inheritance">
+    <h5>Inheritance</h5>
+    <div class="level0"><span class="xref">System.Object</span></div>
+    <div class="level1"><span class="xref">Resource.String</span></div>
+  </div>
+  <h6><strong>Namespace</strong>: <a class="xref" href="Sensus.Android.html">Sensus.Android</a></h6>
+  <h6><strong>Assembly</strong>: SensusAndroid.dll</h6>
+  <h5 id="Sensus_Android_Resource_String_syntax">Syntax</h5>
+  <div class="codewrapper">
+    <pre><code class="lang-csharp hljs">public class String : Object</code></pre>
+  </div>
+  <h3 id="fields">Fields
+  </h3>
+  
+  
+  <h4 id="Sensus_Android_Resource_String_abc_action_bar_home_description" data-uid="Sensus.Android.Resource.String.abc_action_bar_home_description">abc_action_bar_home_description</h4>
+  <div class="markdown level1 summary"></div>
+  <div class="markdown level1 conceptual"></div>
+  <h5 class="decalaration">Declaration</h5>
+  <div class="codewrapper">
+    <pre><code class="lang-csharp hljs">public const int abc_action_bar_home_description = 2131230785</code></pre>
+  </div>
+  <h5 class="fieldValue">Field Value</h5>
+  <table class="table table-bordered table-striped table-condensed">
+    <thead>
+      <tr>
+        <th>Type</th>
+        <th>Description</th>
+      </tr>
+    </thead>
+    <tbody>
+      <tr>
+        <td><span class="xref">System.Int32</span></td>
+        <td></td>
+      </tr>
+    </tbody>
+  </table>
+  
+  
+  <h4 id="Sensus_Android_Resource_String_abc_action_bar_up_description" data-uid="Sensus.Android.Resource.String.abc_action_bar_up_description">abc_action_bar_up_description</h4>
+  <div class="markdown level1 summary"></div>
+  <div class="markdown level1 conceptual"></div>
+  <h5 class="decalaration">Declaration</h5>
+  <div class="codewrapper">
+    <pre><code class="lang-csharp hljs">public const int abc_action_bar_up_description = 2131230786</code></pre>
+  </div>
+  <h5 class="fieldValue">Field Value</h5>
+  <table class="table table-bordered table-striped table-condensed">
+    <thead>
+      <tr>
+        <th>Type</th>
+        <th>Description</th>
+      </tr>
+    </thead>
+    <tbody>
+      <tr>
+        <td><span class="xref">System.Int32</span></td>
+        <td></td>
+      </tr>
+    </tbody>
+  </table>
+  
+  
+  <h4 id="Sensus_Android_Resource_String_abc_action_menu_overflow_description" data-uid="Sensus.Android.Resource.String.abc_action_menu_overflow_description">abc_action_menu_overflow_description</h4>
+  <div class="markdown level1 summary"></div>
+  <div class="markdown level1 conceptual"></div>
+  <h5 class="decalaration">Declaration</h5>
+  <div class="codewrapper">
+    <pre><code class="lang-csharp hljs">public const int abc_action_menu_overflow_description = 2131230787</code></pre>
+  </div>
+  <h5 class="fieldValue">Field Value</h5>
+  <table class="table table-bordered table-striped table-condensed">
+    <thead>
+      <tr>
+        <th>Type</th>
+        <th>Description</th>
+      </tr>
+    </thead>
+    <tbody>
+      <tr>
+        <td><span class="xref">System.Int32</span></td>
+        <td></td>
+      </tr>
+    </tbody>
+  </table>
+  
+  
+  <h4 id="Sensus_Android_Resource_String_abc_action_mode_done" data-uid="Sensus.Android.Resource.String.abc_action_mode_done">abc_action_mode_done</h4>
+  <div class="markdown level1 summary"></div>
+  <div class="markdown level1 conceptual"></div>
+  <h5 class="decalaration">Declaration</h5>
+  <div class="codewrapper">
+    <pre><code class="lang-csharp hljs">public const int abc_action_mode_done = 2131230788</code></pre>
+  </div>
+  <h5 class="fieldValue">Field Value</h5>
+  <table class="table table-bordered table-striped table-condensed">
+    <thead>
+      <tr>
+        <th>Type</th>
+        <th>Description</th>
+      </tr>
+    </thead>
+    <tbody>
+      <tr>
+        <td><span class="xref">System.Int32</span></td>
+        <td></td>
+      </tr>
+    </tbody>
+  </table>
+  
+  
+  <h4 id="Sensus_Android_Resource_String_abc_activity_chooser_view_see_all" data-uid="Sensus.Android.Resource.String.abc_activity_chooser_view_see_all">abc_activity_chooser_view_see_all</h4>
+  <div class="markdown level1 summary"></div>
+  <div class="markdown level1 conceptual"></div>
+  <h5 class="decalaration">Declaration</h5>
+  <div class="codewrapper">
+    <pre><code class="lang-csharp hljs">public const int abc_activity_chooser_view_see_all = 2131230789</code></pre>
+  </div>
+  <h5 class="fieldValue">Field Value</h5>
+  <table class="table table-bordered table-striped table-condensed">
+    <thead>
+      <tr>
+        <th>Type</th>
+        <th>Description</th>
+      </tr>
+    </thead>
+    <tbody>
+      <tr>
+        <td><span class="xref">System.Int32</span></td>
+        <td></td>
+      </tr>
+    </tbody>
+  </table>
+  
+  
+  <h4 id="Sensus_Android_Resource_String_abc_activitychooserview_choose_application" data-uid="Sensus.Android.Resource.String.abc_activitychooserview_choose_application">abc_activitychooserview_choose_application</h4>
+  <div class="markdown level1 summary"></div>
+  <div class="markdown level1 conceptual"></div>
+  <h5 class="decalaration">Declaration</h5>
+  <div class="codewrapper">
+    <pre><code class="lang-csharp hljs">public const int abc_activitychooserview_choose_application = 2131230790</code></pre>
+  </div>
+  <h5 class="fieldValue">Field Value</h5>
+  <table class="table table-bordered table-striped table-condensed">
+    <thead>
+      <tr>
+        <th>Type</th>
+        <th>Description</th>
+      </tr>
+    </thead>
+    <tbody>
+      <tr>
+        <td><span class="xref">System.Int32</span></td>
+        <td></td>
+      </tr>
+    </tbody>
+  </table>
+  
+  
+  <h4 id="Sensus_Android_Resource_String_abc_capital_off" data-uid="Sensus.Android.Resource.String.abc_capital_off">abc_capital_off</h4>
+  <div class="markdown level1 summary"></div>
+  <div class="markdown level1 conceptual"></div>
+  <h5 class="decalaration">Declaration</h5>
+  <div class="codewrapper">
+    <pre><code class="lang-csharp hljs">public const int abc_capital_off = 2131230791</code></pre>
+  </div>
+  <h5 class="fieldValue">Field Value</h5>
+  <table class="table table-bordered table-striped table-condensed">
+    <thead>
+      <tr>
+        <th>Type</th>
+        <th>Description</th>
+      </tr>
+    </thead>
+    <tbody>
+      <tr>
+        <td><span class="xref">System.Int32</span></td>
+        <td></td>
+      </tr>
+    </tbody>
+  </table>
+  
+  
+  <h4 id="Sensus_Android_Resource_String_abc_capital_on" data-uid="Sensus.Android.Resource.String.abc_capital_on">abc_capital_on</h4>
+  <div class="markdown level1 summary"></div>
+  <div class="markdown level1 conceptual"></div>
+  <h5 class="decalaration">Declaration</h5>
+  <div class="codewrapper">
+    <pre><code class="lang-csharp hljs">public const int abc_capital_on = 2131230792</code></pre>
+  </div>
+  <h5 class="fieldValue">Field Value</h5>
+  <table class="table table-bordered table-striped table-condensed">
+    <thead>
+      <tr>
+        <th>Type</th>
+        <th>Description</th>
+      </tr>
+    </thead>
+    <tbody>
+      <tr>
+        <td><span class="xref">System.Int32</span></td>
+        <td></td>
+      </tr>
+    </tbody>
+  </table>
+  
+  
+  <h4 id="Sensus_Android_Resource_String_abc_font_family_body_1_material" data-uid="Sensus.Android.Resource.String.abc_font_family_body_1_material">abc_font_family_body_1_material</h4>
+  <div class="markdown level1 summary"></div>
+  <div class="markdown level1 conceptual"></div>
+  <h5 class="decalaration">Declaration</h5>
+  <div class="codewrapper">
+    <pre><code class="lang-csharp hljs">public const int abc_font_family_body_1_material = 2131230803</code></pre>
+  </div>
+  <h5 class="fieldValue">Field Value</h5>
+  <table class="table table-bordered table-striped table-condensed">
+    <thead>
+      <tr>
+        <th>Type</th>
+        <th>Description</th>
+      </tr>
+    </thead>
+    <tbody>
+      <tr>
+        <td><span class="xref">System.Int32</span></td>
+        <td></td>
+      </tr>
+    </tbody>
+  </table>
+  
+  
+  <h4 id="Sensus_Android_Resource_String_abc_font_family_body_2_material" data-uid="Sensus.Android.Resource.String.abc_font_family_body_2_material">abc_font_family_body_2_material</h4>
+  <div class="markdown level1 summary"></div>
+  <div class="markdown level1 conceptual"></div>
+  <h5 class="decalaration">Declaration</h5>
+  <div class="codewrapper">
+    <pre><code class="lang-csharp hljs">public const int abc_font_family_body_2_material = 2131230804</code></pre>
+  </div>
+  <h5 class="fieldValue">Field Value</h5>
+  <table class="table table-bordered table-striped table-condensed">
+    <thead>
+      <tr>
+        <th>Type</th>
+        <th>Description</th>
+      </tr>
+    </thead>
+    <tbody>
+      <tr>
+        <td><span class="xref">System.Int32</span></td>
+        <td></td>
+      </tr>
+    </tbody>
+  </table>
+  
+  
+  <h4 id="Sensus_Android_Resource_String_abc_font_family_button_material" data-uid="Sensus.Android.Resource.String.abc_font_family_button_material">abc_font_family_button_material</h4>
+  <div class="markdown level1 summary"></div>
+  <div class="markdown level1 conceptual"></div>
+  <h5 class="decalaration">Declaration</h5>
+  <div class="codewrapper">
+    <pre><code class="lang-csharp hljs">public const int abc_font_family_button_material = 2131230805</code></pre>
+  </div>
+  <h5 class="fieldValue">Field Value</h5>
+  <table class="table table-bordered table-striped table-condensed">
+    <thead>
+      <tr>
+        <th>Type</th>
+        <th>Description</th>
+      </tr>
+    </thead>
+    <tbody>
+      <tr>
+        <td><span class="xref">System.Int32</span></td>
+        <td></td>
+      </tr>
+    </tbody>
+  </table>
+  
+  
+  <h4 id="Sensus_Android_Resource_String_abc_font_family_caption_material" data-uid="Sensus.Android.Resource.String.abc_font_family_caption_material">abc_font_family_caption_material</h4>
+  <div class="markdown level1 summary"></div>
+  <div class="markdown level1 conceptual"></div>
+  <h5 class="decalaration">Declaration</h5>
+  <div class="codewrapper">
+    <pre><code class="lang-csharp hljs">public const int abc_font_family_caption_material = 2131230806</code></pre>
+  </div>
+  <h5 class="fieldValue">Field Value</h5>
+  <table class="table table-bordered table-striped table-condensed">
+    <thead>
+      <tr>
+        <th>Type</th>
+        <th>Description</th>
+      </tr>
+    </thead>
+    <tbody>
+      <tr>
+        <td><span class="xref">System.Int32</span></td>
+        <td></td>
+      </tr>
+    </tbody>
+  </table>
+  
+  
+  <h4 id="Sensus_Android_Resource_String_abc_font_family_display_1_material" data-uid="Sensus.Android.Resource.String.abc_font_family_display_1_material">abc_font_family_display_1_material</h4>
+  <div class="markdown level1 summary"></div>
+  <div class="markdown level1 conceptual"></div>
+  <h5 class="decalaration">Declaration</h5>
+  <div class="codewrapper">
+    <pre><code class="lang-csharp hljs">public const int abc_font_family_display_1_material = 2131230807</code></pre>
+  </div>
+  <h5 class="fieldValue">Field Value</h5>
+  <table class="table table-bordered table-striped table-condensed">
+    <thead>
+      <tr>
+        <th>Type</th>
+        <th>Description</th>
+      </tr>
+    </thead>
+    <tbody>
+      <tr>
+        <td><span class="xref">System.Int32</span></td>
+        <td></td>
+      </tr>
+    </tbody>
+  </table>
+  
+  
+  <h4 id="Sensus_Android_Resource_String_abc_font_family_display_2_material" data-uid="Sensus.Android.Resource.String.abc_font_family_display_2_material">abc_font_family_display_2_material</h4>
+  <div class="markdown level1 summary"></div>
+  <div class="markdown level1 conceptual"></div>
+  <h5 class="decalaration">Declaration</h5>
+  <div class="codewrapper">
+    <pre><code class="lang-csharp hljs">public const int abc_font_family_display_2_material = 2131230808</code></pre>
+  </div>
+  <h5 class="fieldValue">Field Value</h5>
+  <table class="table table-bordered table-striped table-condensed">
+    <thead>
+      <tr>
+        <th>Type</th>
+        <th>Description</th>
+      </tr>
+    </thead>
+    <tbody>
+      <tr>
+        <td><span class="xref">System.Int32</span></td>
+        <td></td>
+      </tr>
+    </tbody>
+  </table>
+  
+  
+  <h4 id="Sensus_Android_Resource_String_abc_font_family_display_3_material" data-uid="Sensus.Android.Resource.String.abc_font_family_display_3_material">abc_font_family_display_3_material</h4>
+  <div class="markdown level1 summary"></div>
+  <div class="markdown level1 conceptual"></div>
+  <h5 class="decalaration">Declaration</h5>
+  <div class="codewrapper">
+    <pre><code class="lang-csharp hljs">public const int abc_font_family_display_3_material = 2131230809</code></pre>
+  </div>
+  <h5 class="fieldValue">Field Value</h5>
+  <table class="table table-bordered table-striped table-condensed">
+    <thead>
+      <tr>
+        <th>Type</th>
+        <th>Description</th>
+      </tr>
+    </thead>
+    <tbody>
+      <tr>
+        <td><span class="xref">System.Int32</span></td>
+        <td></td>
+      </tr>
+    </tbody>
+  </table>
+  
+  
+  <h4 id="Sensus_Android_Resource_String_abc_font_family_display_4_material" data-uid="Sensus.Android.Resource.String.abc_font_family_display_4_material">abc_font_family_display_4_material</h4>
+  <div class="markdown level1 summary"></div>
+  <div class="markdown level1 conceptual"></div>
+  <h5 class="decalaration">Declaration</h5>
+  <div class="codewrapper">
+    <pre><code class="lang-csharp hljs">public const int abc_font_family_display_4_material = 2131230810</code></pre>
+  </div>
+  <h5 class="fieldValue">Field Value</h5>
+  <table class="table table-bordered table-striped table-condensed">
+    <thead>
+      <tr>
+        <th>Type</th>
+        <th>Description</th>
+      </tr>
+    </thead>
+    <tbody>
+      <tr>
+        <td><span class="xref">System.Int32</span></td>
+        <td></td>
+      </tr>
+    </tbody>
+  </table>
+  
+  
+  <h4 id="Sensus_Android_Resource_String_abc_font_family_headline_material" data-uid="Sensus.Android.Resource.String.abc_font_family_headline_material">abc_font_family_headline_material</h4>
+  <div class="markdown level1 summary"></div>
+  <div class="markdown level1 conceptual"></div>
+  <h5 class="decalaration">Declaration</h5>
+  <div class="codewrapper">
+    <pre><code class="lang-csharp hljs">public const int abc_font_family_headline_material = 2131230811</code></pre>
+  </div>
+  <h5 class="fieldValue">Field Value</h5>
+  <table class="table table-bordered table-striped table-condensed">
+    <thead>
+      <tr>
+        <th>Type</th>
+        <th>Description</th>
+      </tr>
+    </thead>
+    <tbody>
+      <tr>
+        <td><span class="xref">System.Int32</span></td>
+        <td></td>
+      </tr>
+    </tbody>
+  </table>
+  
+  
+  <h4 id="Sensus_Android_Resource_String_abc_font_family_menu_material" data-uid="Sensus.Android.Resource.String.abc_font_family_menu_material">abc_font_family_menu_material</h4>
+  <div class="markdown level1 summary"></div>
+  <div class="markdown level1 conceptual"></div>
+  <h5 class="decalaration">Declaration</h5>
+  <div class="codewrapper">
+    <pre><code class="lang-csharp hljs">public const int abc_font_family_menu_material = 2131230812</code></pre>
+  </div>
+  <h5 class="fieldValue">Field Value</h5>
+  <table class="table table-bordered table-striped table-condensed">
+    <thead>
+      <tr>
+        <th>Type</th>
+        <th>Description</th>
+      </tr>
+    </thead>
+    <tbody>
+      <tr>
+        <td><span class="xref">System.Int32</span></td>
+        <td></td>
+      </tr>
+    </tbody>
+  </table>
+  
+  
+  <h4 id="Sensus_Android_Resource_String_abc_font_family_subhead_material" data-uid="Sensus.Android.Resource.String.abc_font_family_subhead_material">abc_font_family_subhead_material</h4>
+  <div class="markdown level1 summary"></div>
+  <div class="markdown level1 conceptual"></div>
+  <h5 class="decalaration">Declaration</h5>
+  <div class="codewrapper">
+    <pre><code class="lang-csharp hljs">public const int abc_font_family_subhead_material = 2131230813</code></pre>
+  </div>
+  <h5 class="fieldValue">Field Value</h5>
+  <table class="table table-bordered table-striped table-condensed">
+    <thead>
+      <tr>
+        <th>Type</th>
+        <th>Description</th>
+      </tr>
+    </thead>
+    <tbody>
+      <tr>
+        <td><span class="xref">System.Int32</span></td>
+        <td></td>
+      </tr>
+    </tbody>
+  </table>
+  
+  
+  <h4 id="Sensus_Android_Resource_String_abc_font_family_title_material" data-uid="Sensus.Android.Resource.String.abc_font_family_title_material">abc_font_family_title_material</h4>
+  <div class="markdown level1 summary"></div>
+  <div class="markdown level1 conceptual"></div>
+  <h5 class="decalaration">Declaration</h5>
+  <div class="codewrapper">
+    <pre><code class="lang-csharp hljs">public const int abc_font_family_title_material = 2131230814</code></pre>
+  </div>
+  <h5 class="fieldValue">Field Value</h5>
+  <table class="table table-bordered table-striped table-condensed">
+    <thead>
+      <tr>
+        <th>Type</th>
+        <th>Description</th>
+      </tr>
+    </thead>
+    <tbody>
+      <tr>
+        <td><span class="xref">System.Int32</span></td>
+        <td></td>
+      </tr>
+    </tbody>
+  </table>
+  
+  
+  <h4 id="Sensus_Android_Resource_String_abc_search_hint" data-uid="Sensus.Android.Resource.String.abc_search_hint">abc_search_hint</h4>
+  <div class="markdown level1 summary"></div>
+  <div class="markdown level1 conceptual"></div>
+  <h5 class="decalaration">Declaration</h5>
+  <div class="codewrapper">
+    <pre><code class="lang-csharp hljs">public const int abc_search_hint = 2131230793</code></pre>
+  </div>
+  <h5 class="fieldValue">Field Value</h5>
+  <table class="table table-bordered table-striped table-condensed">
+    <thead>
+      <tr>
+        <th>Type</th>
+        <th>Description</th>
+      </tr>
+    </thead>
+    <tbody>
+      <tr>
+        <td><span class="xref">System.Int32</span></td>
+        <td></td>
+      </tr>
+    </tbody>
+  </table>
+  
+  
+  <h4 id="Sensus_Android_Resource_String_abc_searchview_description_clear" data-uid="Sensus.Android.Resource.String.abc_searchview_description_clear">abc_searchview_description_clear</h4>
+  <div class="markdown level1 summary"></div>
+  <div class="markdown level1 conceptual"></div>
+  <h5 class="decalaration">Declaration</h5>
+  <div class="codewrapper">
+    <pre><code class="lang-csharp hljs">public const int abc_searchview_description_clear = 2131230794</code></pre>
+  </div>
+  <h5 class="fieldValue">Field Value</h5>
+  <table class="table table-bordered table-striped table-condensed">
+    <thead>
+      <tr>
+        <th>Type</th>
+        <th>Description</th>
+      </tr>
+    </thead>
+    <tbody>
+      <tr>
+        <td><span class="xref">System.Int32</span></td>
+        <td></td>
+      </tr>
+    </tbody>
+  </table>
+  
+  
+  <h4 id="Sensus_Android_Resource_String_abc_searchview_description_query" data-uid="Sensus.Android.Resource.String.abc_searchview_description_query">abc_searchview_description_query</h4>
+  <div class="markdown level1 summary"></div>
+  <div class="markdown level1 conceptual"></div>
+  <h5 class="decalaration">Declaration</h5>
+  <div class="codewrapper">
+    <pre><code class="lang-csharp hljs">public const int abc_searchview_description_query = 2131230795</code></pre>
+  </div>
+  <h5 class="fieldValue">Field Value</h5>
+  <table class="table table-bordered table-striped table-condensed">
+    <thead>
+      <tr>
+        <th>Type</th>
+        <th>Description</th>
+      </tr>
+    </thead>
+    <tbody>
+      <tr>
+        <td><span class="xref">System.Int32</span></td>
+        <td></td>
+      </tr>
+    </tbody>
+  </table>
+  
+  
+  <h4 id="Sensus_Android_Resource_String_abc_searchview_description_search" data-uid="Sensus.Android.Resource.String.abc_searchview_description_search">abc_searchview_description_search</h4>
+  <div class="markdown level1 summary"></div>
+  <div class="markdown level1 conceptual"></div>
+  <h5 class="decalaration">Declaration</h5>
+  <div class="codewrapper">
+    <pre><code class="lang-csharp hljs">public const int abc_searchview_description_search = 2131230796</code></pre>
+  </div>
+  <h5 class="fieldValue">Field Value</h5>
+  <table class="table table-bordered table-striped table-condensed">
+    <thead>
+      <tr>
+        <th>Type</th>
+        <th>Description</th>
+      </tr>
+    </thead>
+    <tbody>
+      <tr>
+        <td><span class="xref">System.Int32</span></td>
+        <td></td>
+      </tr>
+    </tbody>
+  </table>
+  
+  
+  <h4 id="Sensus_Android_Resource_String_abc_searchview_description_submit" data-uid="Sensus.Android.Resource.String.abc_searchview_description_submit">abc_searchview_description_submit</h4>
+  <div class="markdown level1 summary"></div>
+  <div class="markdown level1 conceptual"></div>
+  <h5 class="decalaration">Declaration</h5>
+  <div class="codewrapper">
+    <pre><code class="lang-csharp hljs">public const int abc_searchview_description_submit = 2131230797</code></pre>
+  </div>
+  <h5 class="fieldValue">Field Value</h5>
+  <table class="table table-bordered table-striped table-condensed">
+    <thead>
+      <tr>
+        <th>Type</th>
+        <th>Description</th>
+      </tr>
+    </thead>
+    <tbody>
+      <tr>
+        <td><span class="xref">System.Int32</span></td>
+        <td></td>
+      </tr>
+    </tbody>
+  </table>
+  
+  
+  <h4 id="Sensus_Android_Resource_String_abc_searchview_description_voice" data-uid="Sensus.Android.Resource.String.abc_searchview_description_voice">abc_searchview_description_voice</h4>
+  <div class="markdown level1 summary"></div>
+  <div class="markdown level1 conceptual"></div>
+  <h5 class="decalaration">Declaration</h5>
+  <div class="codewrapper">
+    <pre><code class="lang-csharp hljs">public const int abc_searchview_description_voice = 2131230798</code></pre>
+  </div>
+  <h5 class="fieldValue">Field Value</h5>
+  <table class="table table-bordered table-striped table-condensed">
+    <thead>
+      <tr>
+        <th>Type</th>
+        <th>Description</th>
+      </tr>
+    </thead>
+    <tbody>
+      <tr>
+        <td><span class="xref">System.Int32</span></td>
+        <td></td>
+      </tr>
+    </tbody>
+  </table>
+  
+  
+  <h4 id="Sensus_Android_Resource_String_abc_shareactionprovider_share_with" data-uid="Sensus.Android.Resource.String.abc_shareactionprovider_share_with">abc_shareactionprovider_share_with</h4>
+  <div class="markdown level1 summary"></div>
+  <div class="markdown level1 conceptual"></div>
+  <h5 class="decalaration">Declaration</h5>
+  <div class="codewrapper">
+    <pre><code class="lang-csharp hljs">public const int abc_shareactionprovider_share_with = 2131230799</code></pre>
+  </div>
+  <h5 class="fieldValue">Field Value</h5>
+  <table class="table table-bordered table-striped table-condensed">
+    <thead>
+      <tr>
+        <th>Type</th>
+        <th>Description</th>
+      </tr>
+    </thead>
+    <tbody>
+      <tr>
+        <td><span class="xref">System.Int32</span></td>
+        <td></td>
+      </tr>
+    </tbody>
+  </table>
+  
+  
+  <h4 id="Sensus_Android_Resource_String_abc_shareactionprovider_share_with_application" data-uid="Sensus.Android.Resource.String.abc_shareactionprovider_share_with_application">abc_shareactionprovider_share_with_application</h4>
+  <div class="markdown level1 summary"></div>
+  <div class="markdown level1 conceptual"></div>
+  <h5 class="decalaration">Declaration</h5>
+  <div class="codewrapper">
+    <pre><code class="lang-csharp hljs">public const int abc_shareactionprovider_share_with_application = 2131230800</code></pre>
+  </div>
+  <h5 class="fieldValue">Field Value</h5>
+  <table class="table table-bordered table-striped table-condensed">
+    <thead>
+      <tr>
+        <th>Type</th>
+        <th>Description</th>
+      </tr>
+    </thead>
+    <tbody>
+      <tr>
+        <td><span class="xref">System.Int32</span></td>
+        <td></td>
+      </tr>
+    </tbody>
+  </table>
+  
+  
+  <h4 id="Sensus_Android_Resource_String_abc_toolbar_collapse_description" data-uid="Sensus.Android.Resource.String.abc_toolbar_collapse_description">abc_toolbar_collapse_description</h4>
+  <div class="markdown level1 summary"></div>
+  <div class="markdown level1 conceptual"></div>
+  <h5 class="decalaration">Declaration</h5>
+  <div class="codewrapper">
+    <pre><code class="lang-csharp hljs">public const int abc_toolbar_collapse_description = 2131230801</code></pre>
+  </div>
+  <h5 class="fieldValue">Field Value</h5>
+  <table class="table table-bordered table-striped table-condensed">
+    <thead>
+      <tr>
+        <th>Type</th>
+        <th>Description</th>
+      </tr>
+    </thead>
+    <tbody>
+      <tr>
+        <td><span class="xref">System.Int32</span></td>
+        <td></td>
+      </tr>
+    </tbody>
+  </table>
+  
+  
+  <h4 id="Sensus_Android_Resource_String_app_id" data-uid="Sensus.Android.Resource.String.app_id">app_id</h4>
+  <div class="markdown level1 summary"></div>
+  <div class="markdown level1 conceptual"></div>
+  <h5 class="decalaration">Declaration</h5>
+  <div class="codewrapper">
+    <pre><code class="lang-csharp hljs">public const int app_id = 2131230831</code></pre>
+  </div>
+  <h5 class="fieldValue">Field Value</h5>
+  <table class="table table-bordered table-striped table-condensed">
+    <thead>
+      <tr>
+        <th>Type</th>
+        <th>Description</th>
+      </tr>
+    </thead>
+    <tbody>
+      <tr>
+        <td><span class="xref">System.Int32</span></td>
+        <td></td>
+      </tr>
+    </tbody>
+  </table>
+  
+  
+  <h4 id="Sensus_Android_Resource_String_app_name" data-uid="Sensus.Android.Resource.String.app_name">app_name</h4>
+  <div class="markdown level1 summary"></div>
+  <div class="markdown level1 conceptual"></div>
+  <h5 class="decalaration">Declaration</h5>
+  <div class="codewrapper">
+    <pre><code class="lang-csharp hljs">public const int app_name = 2131230830</code></pre>
+  </div>
+  <h5 class="fieldValue">Field Value</h5>
+  <table class="table table-bordered table-striped table-condensed">
+    <thead>
+      <tr>
+        <th>Type</th>
+        <th>Description</th>
+      </tr>
+    </thead>
+    <tbody>
+      <tr>
+        <td><span class="xref">System.Int32</span></td>
+        <td></td>
+      </tr>
+    </tbody>
+  </table>
+  
+  
+  <h4 id="Sensus_Android_Resource_String_appbar_scrolling_view_behavior" data-uid="Sensus.Android.Resource.String.appbar_scrolling_view_behavior">appbar_scrolling_view_behavior</h4>
+  <div class="markdown level1 summary"></div>
+  <div class="markdown level1 conceptual"></div>
+  <h5 class="decalaration">Declaration</h5>
+  <div class="codewrapper">
+    <pre><code class="lang-csharp hljs">public const int appbar_scrolling_view_behavior = 2131230815</code></pre>
+  </div>
+  <h5 class="fieldValue">Field Value</h5>
+  <table class="table table-bordered table-striped table-condensed">
+    <thead>
+      <tr>
+        <th>Type</th>
+        <th>Description</th>
+      </tr>
+    </thead>
+    <tbody>
+      <tr>
+        <td><span class="xref">System.Int32</span></td>
+        <td></td>
+      </tr>
+    </tbody>
+  </table>
+  
+  
+  <h4 id="Sensus_Android_Resource_String_ApplicationName" data-uid="Sensus.Android.Resource.String.ApplicationName">ApplicationName</h4>
+  <div class="markdown level1 summary"></div>
+  <div class="markdown level1 conceptual"></div>
+  <h5 class="decalaration">Declaration</h5>
+  <div class="codewrapper">
+    <pre><code class="lang-csharp hljs">public const int ApplicationName = 2131230829</code></pre>
+  </div>
+  <h5 class="fieldValue">Field Value</h5>
+  <table class="table table-bordered table-striped table-condensed">
+    <thead>
+      <tr>
+        <th>Type</th>
+        <th>Description</th>
+      </tr>
+    </thead>
+    <tbody>
+      <tr>
+        <td><span class="xref">System.Int32</span></td>
+        <td></td>
+      </tr>
+    </tbody>
+  </table>
+  
+  
+  <h4 id="Sensus_Android_Resource_String_bottom_sheet_behavior" data-uid="Sensus.Android.Resource.String.bottom_sheet_behavior">bottom_sheet_behavior</h4>
+  <div class="markdown level1 summary"></div>
+  <div class="markdown level1 conceptual"></div>
+  <h5 class="decalaration">Declaration</h5>
+  <div class="codewrapper">
+    <pre><code class="lang-csharp hljs">public const int bottom_sheet_behavior = 2131230816</code></pre>
+  </div>
+  <h5 class="fieldValue">Field Value</h5>
+  <table class="table table-bordered table-striped table-condensed">
+    <thead>
+      <tr>
+        <th>Type</th>
+        <th>Description</th>
+      </tr>
+    </thead>
+    <tbody>
+      <tr>
+        <td><span class="xref">System.Int32</span></td>
+        <td></td>
+      </tr>
+    </tbody>
+  </table>
+  
+  
+  <h4 id="Sensus_Android_Resource_String_character_counter_pattern" data-uid="Sensus.Android.Resource.String.character_counter_pattern">character_counter_pattern</h4>
+  <div class="markdown level1 summary"></div>
+  <div class="markdown level1 conceptual"></div>
+  <h5 class="decalaration">Declaration</h5>
+  <div class="codewrapper">
+    <pre><code class="lang-csharp hljs">public const int character_counter_pattern = 2131230817</code></pre>
+  </div>
+  <h5 class="fieldValue">Field Value</h5>
+  <table class="table table-bordered table-striped table-condensed">
+    <thead>
+      <tr>
+        <th>Type</th>
+        <th>Description</th>
+      </tr>
+    </thead>
+    <tbody>
+      <tr>
+        <td><span class="xref">System.Int32</span></td>
+        <td></td>
+      </tr>
+    </tbody>
+  </table>
+  
+  
+  <h4 id="Sensus_Android_Resource_String_com_facebook_device_auth_instructions" data-uid="Sensus.Android.Resource.String.com_facebook_device_auth_instructions">com_facebook_device_auth_instructions</h4>
+  <div class="markdown level1 summary"></div>
+  <div class="markdown level1 conceptual"></div>
+  <h5 class="decalaration">Declaration</h5>
+  <div class="codewrapper">
+    <pre><code class="lang-csharp hljs">public const int com_facebook_device_auth_instructions = 2131230741</code></pre>
+  </div>
+  <h5 class="fieldValue">Field Value</h5>
+  <table class="table table-bordered table-striped table-condensed">
+    <thead>
+      <tr>
+        <th>Type</th>
+        <th>Description</th>
+      </tr>
+    </thead>
+    <tbody>
+      <tr>
+        <td><span class="xref">System.Int32</span></td>
+        <td></td>
+      </tr>
+    </tbody>
+  </table>
+  
+  
+  <h4 id="Sensus_Android_Resource_String_com_facebook_image_download_unknown_error" data-uid="Sensus.Android.Resource.String.com_facebook_image_download_unknown_error">com_facebook_image_download_unknown_error</h4>
+  <div class="markdown level1 summary"></div>
+  <div class="markdown level1 conceptual"></div>
+  <h5 class="decalaration">Declaration</h5>
+  <div class="codewrapper">
+    <pre><code class="lang-csharp hljs">public const int com_facebook_image_download_unknown_error = 2131230742</code></pre>
+  </div>
+  <h5 class="fieldValue">Field Value</h5>
+  <table class="table table-bordered table-striped table-condensed">
+    <thead>
+      <tr>
+        <th>Type</th>
+        <th>Description</th>
+      </tr>
+    </thead>
+    <tbody>
+      <tr>
+        <td><span class="xref">System.Int32</span></td>
+        <td></td>
+      </tr>
+    </tbody>
+  </table>
+  
+  
+  <h4 id="Sensus_Android_Resource_String_com_facebook_internet_permission_error_message" data-uid="Sensus.Android.Resource.String.com_facebook_internet_permission_error_message">com_facebook_internet_permission_error_message</h4>
+  <div class="markdown level1 summary"></div>
+  <div class="markdown level1 conceptual"></div>
+  <h5 class="decalaration">Declaration</h5>
+  <div class="codewrapper">
+    <pre><code class="lang-csharp hljs">public const int com_facebook_internet_permission_error_message = 2131230743</code></pre>
+  </div>
+  <h5 class="fieldValue">Field Value</h5>
+  <table class="table table-bordered table-striped table-condensed">
+    <thead>
+      <tr>
+        <th>Type</th>
+        <th>Description</th>
+      </tr>
+    </thead>
+    <tbody>
+      <tr>
+        <td><span class="xref">System.Int32</span></td>
+        <td></td>
+      </tr>
+    </tbody>
+  </table>
+  
+  
+  <h4 id="Sensus_Android_Resource_String_com_facebook_internet_permission_error_title" data-uid="Sensus.Android.Resource.String.com_facebook_internet_permission_error_title">com_facebook_internet_permission_error_title</h4>
+  <div class="markdown level1 summary"></div>
+  <div class="markdown level1 conceptual"></div>
+  <h5 class="decalaration">Declaration</h5>
+  <div class="codewrapper">
+    <pre><code class="lang-csharp hljs">public const int com_facebook_internet_permission_error_title = 2131230744</code></pre>
+  </div>
+  <h5 class="fieldValue">Field Value</h5>
+  <table class="table table-bordered table-striped table-condensed">
+    <thead>
+      <tr>
+        <th>Type</th>
+        <th>Description</th>
+      </tr>
+    </thead>
+    <tbody>
+      <tr>
+        <td><span class="xref">System.Int32</span></td>
+        <td></td>
+      </tr>
+    </tbody>
+  </table>
+  
+  
+  <h4 id="Sensus_Android_Resource_String_com_facebook_like_button_liked" data-uid="Sensus.Android.Resource.String.com_facebook_like_button_liked">com_facebook_like_button_liked</h4>
+  <div class="markdown level1 summary"></div>
+  <div class="markdown level1 conceptual"></div>
+  <h5 class="decalaration">Declaration</h5>
+  <div class="codewrapper">
+    <pre><code class="lang-csharp hljs">public const int com_facebook_like_button_liked = 2131230745</code></pre>
+  </div>
+  <h5 class="fieldValue">Field Value</h5>
+  <table class="table table-bordered table-striped table-condensed">
+    <thead>
+      <tr>
+        <th>Type</th>
+        <th>Description</th>
+      </tr>
+    </thead>
+    <tbody>
+      <tr>
+        <td><span class="xref">System.Int32</span></td>
+        <td></td>
+      </tr>
+    </tbody>
+  </table>
+  
+  
+  <h4 id="Sensus_Android_Resource_String_com_facebook_like_button_not_liked" data-uid="Sensus.Android.Resource.String.com_facebook_like_button_not_liked">com_facebook_like_button_not_liked</h4>
+  <div class="markdown level1 summary"></div>
+  <div class="markdown level1 conceptual"></div>
+  <h5 class="decalaration">Declaration</h5>
+  <div class="codewrapper">
+    <pre><code class="lang-csharp hljs">public const int com_facebook_like_button_not_liked = 2131230746</code></pre>
+  </div>
+  <h5 class="fieldValue">Field Value</h5>
+  <table class="table table-bordered table-striped table-condensed">
+    <thead>
+      <tr>
+        <th>Type</th>
+        <th>Description</th>
+      </tr>
+    </thead>
+    <tbody>
+      <tr>
+        <td><span class="xref">System.Int32</span></td>
+        <td></td>
+      </tr>
+    </tbody>
+  </table>
+  
+  
+  <h4 id="Sensus_Android_Resource_String_com_facebook_loading" data-uid="Sensus.Android.Resource.String.com_facebook_loading">com_facebook_loading</h4>
+  <div class="markdown level1 summary"></div>
+  <div class="markdown level1 conceptual"></div>
+  <h5 class="decalaration">Declaration</h5>
+  <div class="codewrapper">
+    <pre><code class="lang-csharp hljs">public const int com_facebook_loading = 2131230747</code></pre>
+  </div>
+  <h5 class="fieldValue">Field Value</h5>
+  <table class="table table-bordered table-striped table-condensed">
+    <thead>
+      <tr>
+        <th>Type</th>
+        <th>Description</th>
+      </tr>
+    </thead>
+    <tbody>
+      <tr>
+        <td><span class="xref">System.Int32</span></td>
+        <td></td>
+      </tr>
+    </tbody>
+  </table>
+  
+  
+  <h4 id="Sensus_Android_Resource_String_com_facebook_loginview_cancel_action" data-uid="Sensus.Android.Resource.String.com_facebook_loginview_cancel_action">com_facebook_loginview_cancel_action</h4>
+  <div class="markdown level1 summary"></div>
+  <div class="markdown level1 conceptual"></div>
+  <h5 class="decalaration">Declaration</h5>
+  <div class="codewrapper">
+    <pre><code class="lang-csharp hljs">public const int com_facebook_loginview_cancel_action = 2131230748</code></pre>
+  </div>
+  <h5 class="fieldValue">Field Value</h5>
+  <table class="table table-bordered table-striped table-condensed">
+    <thead>
+      <tr>
+        <th>Type</th>
+        <th>Description</th>
+      </tr>
+    </thead>
+    <tbody>
+      <tr>
+        <td><span class="xref">System.Int32</span></td>
+        <td></td>
+      </tr>
+    </tbody>
+  </table>
+  
+  
+  <h4 id="Sensus_Android_Resource_String_com_facebook_loginview_log_in_button" data-uid="Sensus.Android.Resource.String.com_facebook_loginview_log_in_button">com_facebook_loginview_log_in_button</h4>
+  <div class="markdown level1 summary"></div>
+  <div class="markdown level1 conceptual"></div>
+  <h5 class="decalaration">Declaration</h5>
+  <div class="codewrapper">
+    <pre><code class="lang-csharp hljs">public const int com_facebook_loginview_log_in_button = 2131230749</code></pre>
+  </div>
+  <h5 class="fieldValue">Field Value</h5>
+  <table class="table table-bordered table-striped table-condensed">
+    <thead>
+      <tr>
+        <th>Type</th>
+        <th>Description</th>
+      </tr>
+    </thead>
+    <tbody>
+      <tr>
+        <td><span class="xref">System.Int32</span></td>
+        <td></td>
+      </tr>
+    </tbody>
+  </table>
+  
+  
+  <h4 id="Sensus_Android_Resource_String_com_facebook_loginview_log_in_button_continue" data-uid="Sensus.Android.Resource.String.com_facebook_loginview_log_in_button_continue">com_facebook_loginview_log_in_button_continue</h4>
+  <div class="markdown level1 summary"></div>
+  <div class="markdown level1 conceptual"></div>
+  <h5 class="decalaration">Declaration</h5>
+  <div class="codewrapper">
+    <pre><code class="lang-csharp hljs">public const int com_facebook_loginview_log_in_button_continue = 2131230750</code></pre>
+  </div>
+  <h5 class="fieldValue">Field Value</h5>
+  <table class="table table-bordered table-striped table-condensed">
+    <thead>
+      <tr>
+        <th>Type</th>
+        <th>Description</th>
+      </tr>
+    </thead>
+    <tbody>
+      <tr>
+        <td><span class="xref">System.Int32</span></td>
+        <td></td>
+      </tr>
+    </tbody>
+  </table>
+  
+  
+  <h4 id="Sensus_Android_Resource_String_com_facebook_loginview_log_in_button_long" data-uid="Sensus.Android.Resource.String.com_facebook_loginview_log_in_button_long">com_facebook_loginview_log_in_button_long</h4>
+  <div class="markdown level1 summary"></div>
+  <div class="markdown level1 conceptual"></div>
+  <h5 class="decalaration">Declaration</h5>
+  <div class="codewrapper">
+    <pre><code class="lang-csharp hljs">public const int com_facebook_loginview_log_in_button_long = 2131230751</code></pre>
+  </div>
+  <h5 class="fieldValue">Field Value</h5>
+  <table class="table table-bordered table-striped table-condensed">
+    <thead>
+      <tr>
+        <th>Type</th>
+        <th>Description</th>
+      </tr>
+    </thead>
+    <tbody>
+      <tr>
+        <td><span class="xref">System.Int32</span></td>
+        <td></td>
+      </tr>
+    </tbody>
+  </table>
+  
+  
+  <h4 id="Sensus_Android_Resource_String_com_facebook_loginview_log_out_action" data-uid="Sensus.Android.Resource.String.com_facebook_loginview_log_out_action">com_facebook_loginview_log_out_action</h4>
+  <div class="markdown level1 summary"></div>
+  <div class="markdown level1 conceptual"></div>
+  <h5 class="decalaration">Declaration</h5>
+  <div class="codewrapper">
+    <pre><code class="lang-csharp hljs">public const int com_facebook_loginview_log_out_action = 2131230752</code></pre>
+  </div>
+  <h5 class="fieldValue">Field Value</h5>
+  <table class="table table-bordered table-striped table-condensed">
+    <thead>
+      <tr>
+        <th>Type</th>
+        <th>Description</th>
+      </tr>
+    </thead>
+    <tbody>
+      <tr>
+        <td><span class="xref">System.Int32</span></td>
+        <td></td>
+      </tr>
+    </tbody>
+  </table>
+  
+  
+  <h4 id="Sensus_Android_Resource_String_com_facebook_loginview_log_out_button" data-uid="Sensus.Android.Resource.String.com_facebook_loginview_log_out_button">com_facebook_loginview_log_out_button</h4>
+  <div class="markdown level1 summary"></div>
+  <div class="markdown level1 conceptual"></div>
+  <h5 class="decalaration">Declaration</h5>
+  <div class="codewrapper">
+    <pre><code class="lang-csharp hljs">public const int com_facebook_loginview_log_out_button = 2131230753</code></pre>
+  </div>
+  <h5 class="fieldValue">Field Value</h5>
+  <table class="table table-bordered table-striped table-condensed">
+    <thead>
+      <tr>
+        <th>Type</th>
+        <th>Description</th>
+      </tr>
+    </thead>
+    <tbody>
+      <tr>
+        <td><span class="xref">System.Int32</span></td>
+        <td></td>
+      </tr>
+    </tbody>
+  </table>
+  
+  
+  <h4 id="Sensus_Android_Resource_String_com_facebook_loginview_logged_in_as" data-uid="Sensus.Android.Resource.String.com_facebook_loginview_logged_in_as">com_facebook_loginview_logged_in_as</h4>
+  <div class="markdown level1 summary"></div>
+  <div class="markdown level1 conceptual"></div>
+  <h5 class="decalaration">Declaration</h5>
+  <div class="codewrapper">
+    <pre><code class="lang-csharp hljs">public const int com_facebook_loginview_logged_in_as = 2131230754</code></pre>
+  </div>
+  <h5 class="fieldValue">Field Value</h5>
+  <table class="table table-bordered table-striped table-condensed">
+    <thead>
+      <tr>
+        <th>Type</th>
+        <th>Description</th>
+      </tr>
+    </thead>
+    <tbody>
+      <tr>
+        <td><span class="xref">System.Int32</span></td>
+        <td></td>
+      </tr>
+    </tbody>
+  </table>
+  
+  
+  <h4 id="Sensus_Android_Resource_String_com_facebook_loginview_logged_in_using_facebook" data-uid="Sensus.Android.Resource.String.com_facebook_loginview_logged_in_using_facebook">com_facebook_loginview_logged_in_using_facebook</h4>
+  <div class="markdown level1 summary"></div>
+  <div class="markdown level1 conceptual"></div>
+  <h5 class="decalaration">Declaration</h5>
+  <div class="codewrapper">
+    <pre><code class="lang-csharp hljs">public const int com_facebook_loginview_logged_in_using_facebook = 2131230755</code></pre>
+  </div>
+  <h5 class="fieldValue">Field Value</h5>
+  <table class="table table-bordered table-striped table-condensed">
+    <thead>
+      <tr>
+        <th>Type</th>
+        <th>Description</th>
+      </tr>
+    </thead>
+    <tbody>
+      <tr>
+        <td><span class="xref">System.Int32</span></td>
+        <td></td>
+      </tr>
+    </tbody>
+  </table>
+  
+  
+  <h4 id="Sensus_Android_Resource_String_com_facebook_send_button_text" data-uid="Sensus.Android.Resource.String.com_facebook_send_button_text">com_facebook_send_button_text</h4>
+  <div class="markdown level1 summary"></div>
+  <div class="markdown level1 conceptual"></div>
+  <h5 class="decalaration">Declaration</h5>
+  <div class="codewrapper">
+    <pre><code class="lang-csharp hljs">public const int com_facebook_send_button_text = 2131230756</code></pre>
+  </div>
+  <h5 class="fieldValue">Field Value</h5>
+  <table class="table table-bordered table-striped table-condensed">
+    <thead>
+      <tr>
+        <th>Type</th>
+        <th>Description</th>
+      </tr>
+    </thead>
+    <tbody>
+      <tr>
+        <td><span class="xref">System.Int32</span></td>
+        <td></td>
+      </tr>
+    </tbody>
+  </table>
+  
+  
+  <h4 id="Sensus_Android_Resource_String_com_facebook_share_button_text" data-uid="Sensus.Android.Resource.String.com_facebook_share_button_text">com_facebook_share_button_text</h4>
+  <div class="markdown level1 summary"></div>
+  <div class="markdown level1 conceptual"></div>
+  <h5 class="decalaration">Declaration</h5>
+  <div class="codewrapper">
+    <pre><code class="lang-csharp hljs">public const int com_facebook_share_button_text = 2131230757</code></pre>
+  </div>
+  <h5 class="fieldValue">Field Value</h5>
+  <table class="table table-bordered table-striped table-condensed">
+    <thead>
+      <tr>
+        <th>Type</th>
+        <th>Description</th>
+      </tr>
+    </thead>
+    <tbody>
+      <tr>
+        <td><span class="xref">System.Int32</span></td>
+        <td></td>
+      </tr>
+    </tbody>
+  </table>
+  
+  
+  <h4 id="Sensus_Android_Resource_String_com_facebook_smart_device_instructions" data-uid="Sensus.Android.Resource.String.com_facebook_smart_device_instructions">com_facebook_smart_device_instructions</h4>
+  <div class="markdown level1 summary"></div>
+  <div class="markdown level1 conceptual"></div>
+  <h5 class="decalaration">Declaration</h5>
+  <div class="codewrapper">
+    <pre><code class="lang-csharp hljs">public const int com_facebook_smart_device_instructions = 2131230758</code></pre>
+  </div>
+  <h5 class="fieldValue">Field Value</h5>
+  <table class="table table-bordered table-striped table-condensed">
+    <thead>
+      <tr>
+        <th>Type</th>
+        <th>Description</th>
+      </tr>
+    </thead>
+    <tbody>
+      <tr>
+        <td><span class="xref">System.Int32</span></td>
+        <td></td>
+      </tr>
+    </tbody>
+  </table>
+  
+  
+  <h4 id="Sensus_Android_Resource_String_com_facebook_smart_device_instructions_or" data-uid="Sensus.Android.Resource.String.com_facebook_smart_device_instructions_or">com_facebook_smart_device_instructions_or</h4>
+  <div class="markdown level1 summary"></div>
+  <div class="markdown level1 conceptual"></div>
+  <h5 class="decalaration">Declaration</h5>
+  <div class="codewrapper">
+    <pre><code class="lang-csharp hljs">public const int com_facebook_smart_device_instructions_or = 2131230759</code></pre>
+  </div>
+  <h5 class="fieldValue">Field Value</h5>
+  <table class="table table-bordered table-striped table-condensed">
+    <thead>
+      <tr>
+        <th>Type</th>
+        <th>Description</th>
+      </tr>
+    </thead>
+    <tbody>
+      <tr>
+        <td><span class="xref">System.Int32</span></td>
+        <td></td>
+      </tr>
+    </tbody>
+  </table>
+  
+  
+  <h4 id="Sensus_Android_Resource_String_com_facebook_smart_login_confirmation_cancel" data-uid="Sensus.Android.Resource.String.com_facebook_smart_login_confirmation_cancel">com_facebook_smart_login_confirmation_cancel</h4>
+  <div class="markdown level1 summary"></div>
+  <div class="markdown level1 conceptual"></div>
+  <h5 class="decalaration">Declaration</h5>
+  <div class="codewrapper">
+    <pre><code class="lang-csharp hljs">public const int com_facebook_smart_login_confirmation_cancel = 2131230760</code></pre>
+  </div>
+  <h5 class="fieldValue">Field Value</h5>
+  <table class="table table-bordered table-striped table-condensed">
+    <thead>
+      <tr>
+        <th>Type</th>
+        <th>Description</th>
+      </tr>
+    </thead>
+    <tbody>
+      <tr>
+        <td><span class="xref">System.Int32</span></td>
+        <td></td>
+      </tr>
+    </tbody>
+  </table>
+  
+  
+  <h4 id="Sensus_Android_Resource_String_com_facebook_smart_login_confirmation_continue_as" data-uid="Sensus.Android.Resource.String.com_facebook_smart_login_confirmation_continue_as">com_facebook_smart_login_confirmation_continue_as</h4>
+  <div class="markdown level1 summary"></div>
+  <div class="markdown level1 conceptual"></div>
+  <h5 class="decalaration">Declaration</h5>
+  <div class="codewrapper">
+    <pre><code class="lang-csharp hljs">public const int com_facebook_smart_login_confirmation_continue_as = 2131230761</code></pre>
+  </div>
+  <h5 class="fieldValue">Field Value</h5>
+  <table class="table table-bordered table-striped table-condensed">
+    <thead>
+      <tr>
+        <th>Type</th>
+        <th>Description</th>
+      </tr>
+    </thead>
+    <tbody>
+      <tr>
+        <td><span class="xref">System.Int32</span></td>
+        <td></td>
+      </tr>
+    </tbody>
+  </table>
+  
+  
+  <h4 id="Sensus_Android_Resource_String_com_facebook_smart_login_confirmation_title" data-uid="Sensus.Android.Resource.String.com_facebook_smart_login_confirmation_title">com_facebook_smart_login_confirmation_title</h4>
+  <div class="markdown level1 summary"></div>
+  <div class="markdown level1 conceptual"></div>
+  <h5 class="decalaration">Declaration</h5>
+  <div class="codewrapper">
+    <pre><code class="lang-csharp hljs">public const int com_facebook_smart_login_confirmation_title = 2131230762</code></pre>
+  </div>
+  <h5 class="fieldValue">Field Value</h5>
+  <table class="table table-bordered table-striped table-condensed">
+    <thead>
+      <tr>
+        <th>Type</th>
+        <th>Description</th>
+      </tr>
+    </thead>
+    <tbody>
+      <tr>
+        <td><span class="xref">System.Int32</span></td>
+        <td></td>
+      </tr>
+    </tbody>
+  </table>
+  
+  
+  <h4 id="Sensus_Android_Resource_String_com_facebook_tooltip_default" data-uid="Sensus.Android.Resource.String.com_facebook_tooltip_default">com_facebook_tooltip_default</h4>
+  <div class="markdown level1 summary"></div>
+  <div class="markdown level1 conceptual"></div>
+  <h5 class="decalaration">Declaration</h5>
+  <div class="codewrapper">
+    <pre><code class="lang-csharp hljs">public const int com_facebook_tooltip_default = 2131230763</code></pre>
+  </div>
+  <h5 class="fieldValue">Field Value</h5>
+  <table class="table table-bordered table-striped table-condensed">
+    <thead>
+      <tr>
+        <th>Type</th>
+        <th>Description</th>
+      </tr>
+    </thead>
+    <tbody>
+      <tr>
+        <td><span class="xref">System.Int32</span></td>
+        <td></td>
+      </tr>
+    </tbody>
+  </table>
+  
+  
+  <h4 id="Sensus_Android_Resource_String_common_google_play_services_enable_button" data-uid="Sensus.Android.Resource.String.common_google_play_services_enable_button">common_google_play_services_enable_button</h4>
+  <div class="markdown level1 summary"></div>
+  <div class="markdown level1 conceptual"></div>
+  <h5 class="decalaration">Declaration</h5>
+  <div class="codewrapper">
+    <pre><code class="lang-csharp hljs">public const int common_google_play_services_enable_button = 2131230724</code></pre>
+  </div>
+  <h5 class="fieldValue">Field Value</h5>
+  <table class="table table-bordered table-striped table-condensed">
+    <thead>
+      <tr>
+        <th>Type</th>
+        <th>Description</th>
+      </tr>
+    </thead>
+    <tbody>
+      <tr>
+        <td><span class="xref">System.Int32</span></td>
+        <td></td>
+      </tr>
+    </tbody>
+  </table>
+  
+  
+  <h4 id="Sensus_Android_Resource_String_common_google_play_services_enable_text" data-uid="Sensus.Android.Resource.String.common_google_play_services_enable_text">common_google_play_services_enable_text</h4>
+  <div class="markdown level1 summary"></div>
+  <div class="markdown level1 conceptual"></div>
+  <h5 class="decalaration">Declaration</h5>
+  <div class="codewrapper">
+    <pre><code class="lang-csharp hljs">public const int common_google_play_services_enable_text = 2131230725</code></pre>
+  </div>
+  <h5 class="fieldValue">Field Value</h5>
+  <table class="table table-bordered table-striped table-condensed">
+    <thead>
+      <tr>
+        <th>Type</th>
+        <th>Description</th>
+      </tr>
+    </thead>
+    <tbody>
+      <tr>
+        <td><span class="xref">System.Int32</span></td>
+        <td></td>
+      </tr>
+    </tbody>
+  </table>
+  
+  
+  <h4 id="Sensus_Android_Resource_String_common_google_play_services_enable_title" data-uid="Sensus.Android.Resource.String.common_google_play_services_enable_title">common_google_play_services_enable_title</h4>
+  <div class="markdown level1 summary"></div>
+  <div class="markdown level1 conceptual"></div>
+  <h5 class="decalaration">Declaration</h5>
+  <div class="codewrapper">
+    <pre><code class="lang-csharp hljs">public const int common_google_play_services_enable_title = 2131230726</code></pre>
+  </div>
+  <h5 class="fieldValue">Field Value</h5>
+  <table class="table table-bordered table-striped table-condensed">
+    <thead>
+      <tr>
+        <th>Type</th>
+        <th>Description</th>
+      </tr>
+    </thead>
+    <tbody>
+      <tr>
+        <td><span class="xref">System.Int32</span></td>
+        <td></td>
+      </tr>
+    </tbody>
+  </table>
+  
+  
+  <h4 id="Sensus_Android_Resource_String_common_google_play_services_install_button" data-uid="Sensus.Android.Resource.String.common_google_play_services_install_button">common_google_play_services_install_button</h4>
+  <div class="markdown level1 summary"></div>
+  <div class="markdown level1 conceptual"></div>
+  <h5 class="decalaration">Declaration</h5>
+  <div class="codewrapper">
+    <pre><code class="lang-csharp hljs">public const int common_google_play_services_install_button = 2131230727</code></pre>
+  </div>
+  <h5 class="fieldValue">Field Value</h5>
+  <table class="table table-bordered table-striped table-condensed">
+    <thead>
+      <tr>
+        <th>Type</th>
+        <th>Description</th>
+      </tr>
+    </thead>
+    <tbody>
+      <tr>
+        <td><span class="xref">System.Int32</span></td>
+        <td></td>
+      </tr>
+    </tbody>
+  </table>
+  
+  
+  <h4 id="Sensus_Android_Resource_String_common_google_play_services_install_text" data-uid="Sensus.Android.Resource.String.common_google_play_services_install_text">common_google_play_services_install_text</h4>
+  <div class="markdown level1 summary"></div>
+  <div class="markdown level1 conceptual"></div>
+  <h5 class="decalaration">Declaration</h5>
+  <div class="codewrapper">
+    <pre><code class="lang-csharp hljs">public const int common_google_play_services_install_text = 2131230728</code></pre>
+  </div>
+  <h5 class="fieldValue">Field Value</h5>
+  <table class="table table-bordered table-striped table-condensed">
+    <thead>
+      <tr>
+        <th>Type</th>
+        <th>Description</th>
+      </tr>
+    </thead>
+    <tbody>
+      <tr>
+        <td><span class="xref">System.Int32</span></td>
+        <td></td>
+      </tr>
+    </tbody>
+  </table>
+  
+  
+  <h4 id="Sensus_Android_Resource_String_common_google_play_services_install_title" data-uid="Sensus.Android.Resource.String.common_google_play_services_install_title">common_google_play_services_install_title</h4>
+  <div class="markdown level1 summary"></div>
+  <div class="markdown level1 conceptual"></div>
+  <h5 class="decalaration">Declaration</h5>
+  <div class="codewrapper">
+    <pre><code class="lang-csharp hljs">public const int common_google_play_services_install_title = 2131230729</code></pre>
+  </div>
+  <h5 class="fieldValue">Field Value</h5>
+  <table class="table table-bordered table-striped table-condensed">
+    <thead>
+      <tr>
+        <th>Type</th>
+        <th>Description</th>
+      </tr>
+    </thead>
+    <tbody>
+      <tr>
+        <td><span class="xref">System.Int32</span></td>
+        <td></td>
+      </tr>
+    </tbody>
+  </table>
+  
+  
+  <h4 id="Sensus_Android_Resource_String_common_google_play_services_notification_ticker" data-uid="Sensus.Android.Resource.String.common_google_play_services_notification_ticker">common_google_play_services_notification_ticker</h4>
+  <div class="markdown level1 summary"></div>
+  <div class="markdown level1 conceptual"></div>
+  <h5 class="decalaration">Declaration</h5>
+  <div class="codewrapper">
+    <pre><code class="lang-csharp hljs">public const int common_google_play_services_notification_ticker = 2131230730</code></pre>
+  </div>
+  <h5 class="fieldValue">Field Value</h5>
+  <table class="table table-bordered table-striped table-condensed">
+    <thead>
+      <tr>
+        <th>Type</th>
+        <th>Description</th>
+      </tr>
+    </thead>
+    <tbody>
+      <tr>
+        <td><span class="xref">System.Int32</span></td>
+        <td></td>
+      </tr>
+    </tbody>
+  </table>
+  
+  
+  <h4 id="Sensus_Android_Resource_String_common_google_play_services_unknown_issue" data-uid="Sensus.Android.Resource.String.common_google_play_services_unknown_issue">common_google_play_services_unknown_issue</h4>
+  <div class="markdown level1 summary"></div>
+  <div class="markdown level1 conceptual"></div>
+  <h5 class="decalaration">Declaration</h5>
+  <div class="codewrapper">
+    <pre><code class="lang-csharp hljs">public const int common_google_play_services_unknown_issue = 2131230723</code></pre>
+  </div>
+  <h5 class="fieldValue">Field Value</h5>
+  <table class="table table-bordered table-striped table-condensed">
+    <thead>
+      <tr>
+        <th>Type</th>
+        <th>Description</th>
+      </tr>
+    </thead>
+    <tbody>
+      <tr>
+        <td><span class="xref">System.Int32</span></td>
+        <td></td>
+      </tr>
+    </tbody>
+  </table>
+  
+  
+  <h4 id="Sensus_Android_Resource_String_common_google_play_services_unsupported_text" data-uid="Sensus.Android.Resource.String.common_google_play_services_unsupported_text">common_google_play_services_unsupported_text</h4>
+  <div class="markdown level1 summary"></div>
+  <div class="markdown level1 conceptual"></div>
+  <h5 class="decalaration">Declaration</h5>
+  <div class="codewrapper">
+    <pre><code class="lang-csharp hljs">public const int common_google_play_services_unsupported_text = 2131230731</code></pre>
+  </div>
+  <h5 class="fieldValue">Field Value</h5>
+  <table class="table table-bordered table-striped table-condensed">
+    <thead>
+      <tr>
+        <th>Type</th>
+        <th>Description</th>
+      </tr>
+    </thead>
+    <tbody>
+      <tr>
+        <td><span class="xref">System.Int32</span></td>
+        <td></td>
+      </tr>
+    </tbody>
+  </table>
+  
+  
+  <h4 id="Sensus_Android_Resource_String_common_google_play_services_update_button" data-uid="Sensus.Android.Resource.String.common_google_play_services_update_button">common_google_play_services_update_button</h4>
+  <div class="markdown level1 summary"></div>
+  <div class="markdown level1 conceptual"></div>
+  <h5 class="decalaration">Declaration</h5>
+  <div class="codewrapper">
+    <pre><code class="lang-csharp hljs">public const int common_google_play_services_update_button = 2131230732</code></pre>
+  </div>
+  <h5 class="fieldValue">Field Value</h5>
+  <table class="table table-bordered table-striped table-condensed">
+    <thead>
+      <tr>
+        <th>Type</th>
+        <th>Description</th>
+      </tr>
+    </thead>
+    <tbody>
+      <tr>
+        <td><span class="xref">System.Int32</span></td>
+        <td></td>
+      </tr>
+    </tbody>
+  </table>
+  
+  
+  <h4 id="Sensus_Android_Resource_String_common_google_play_services_update_text" data-uid="Sensus.Android.Resource.String.common_google_play_services_update_text">common_google_play_services_update_text</h4>
+  <div class="markdown level1 summary"></div>
+  <div class="markdown level1 conceptual"></div>
+  <h5 class="decalaration">Declaration</h5>
+  <div class="codewrapper">
+    <pre><code class="lang-csharp hljs">public const int common_google_play_services_update_text = 2131230733</code></pre>
+  </div>
+  <h5 class="fieldValue">Field Value</h5>
+  <table class="table table-bordered table-striped table-condensed">
+    <thead>
+      <tr>
+        <th>Type</th>
+        <th>Description</th>
+      </tr>
+    </thead>
+    <tbody>
+      <tr>
+        <td><span class="xref">System.Int32</span></td>
+        <td></td>
+      </tr>
+    </tbody>
+  </table>
+  
+  
+  <h4 id="Sensus_Android_Resource_String_common_google_play_services_update_title" data-uid="Sensus.Android.Resource.String.common_google_play_services_update_title">common_google_play_services_update_title</h4>
+  <div class="markdown level1 summary"></div>
+  <div class="markdown level1 conceptual"></div>
+  <h5 class="decalaration">Declaration</h5>
+  <div class="codewrapper">
+    <pre><code class="lang-csharp hljs">public const int common_google_play_services_update_title = 2131230734</code></pre>
+  </div>
+  <h5 class="fieldValue">Field Value</h5>
+  <table class="table table-bordered table-striped table-condensed">
+    <thead>
+      <tr>
+        <th>Type</th>
+        <th>Description</th>
+      </tr>
+    </thead>
+    <tbody>
+      <tr>
+        <td><span class="xref">System.Int32</span></td>
+        <td></td>
+      </tr>
+    </tbody>
+  </table>
+  
+  
+  <h4 id="Sensus_Android_Resource_String_common_google_play_services_updating_text" data-uid="Sensus.Android.Resource.String.common_google_play_services_updating_text">common_google_play_services_updating_text</h4>
+  <div class="markdown level1 summary"></div>
+  <div class="markdown level1 conceptual"></div>
+  <h5 class="decalaration">Declaration</h5>
+  <div class="codewrapper">
+    <pre><code class="lang-csharp hljs">public const int common_google_play_services_updating_text = 2131230735</code></pre>
+  </div>
+  <h5 class="fieldValue">Field Value</h5>
+  <table class="table table-bordered table-striped table-condensed">
+    <thead>
+      <tr>
+        <th>Type</th>
+        <th>Description</th>
+      </tr>
+    </thead>
+    <tbody>
+      <tr>
+        <td><span class="xref">System.Int32</span></td>
+        <td></td>
+      </tr>
+    </tbody>
+  </table>
+  
+  
+  <h4 id="Sensus_Android_Resource_String_common_google_play_services_wear_update_text" data-uid="Sensus.Android.Resource.String.common_google_play_services_wear_update_text">common_google_play_services_wear_update_text</h4>
+  <div class="markdown level1 summary"></div>
+  <div class="markdown level1 conceptual"></div>
+  <h5 class="decalaration">Declaration</h5>
+  <div class="codewrapper">
+    <pre><code class="lang-csharp hljs">public const int common_google_play_services_wear_update_text = 2131230736</code></pre>
+  </div>
+  <h5 class="fieldValue">Field Value</h5>
+  <table class="table table-bordered table-striped table-condensed">
+    <thead>
+      <tr>
+        <th>Type</th>
+        <th>Description</th>
+      </tr>
+    </thead>
+    <tbody>
+      <tr>
+        <td><span class="xref">System.Int32</span></td>
+        <td></td>
+      </tr>
+    </tbody>
+  </table>
+  
+  
+  <h4 id="Sensus_Android_Resource_String_common_open_on_phone" data-uid="Sensus.Android.Resource.String.common_open_on_phone">common_open_on_phone</h4>
+  <div class="markdown level1 summary"></div>
+  <div class="markdown level1 conceptual"></div>
+  <h5 class="decalaration">Declaration</h5>
+  <div class="codewrapper">
+    <pre><code class="lang-csharp hljs">public const int common_open_on_phone = 2131230737</code></pre>
+  </div>
+  <h5 class="fieldValue">Field Value</h5>
+  <table class="table table-bordered table-striped table-condensed">
+    <thead>
+      <tr>
+        <th>Type</th>
+        <th>Description</th>
+      </tr>
+    </thead>
+    <tbody>
+      <tr>
+        <td><span class="xref">System.Int32</span></td>
+        <td></td>
+      </tr>
+    </tbody>
+  </table>
+  
+  
+  <h4 id="Sensus_Android_Resource_String_common_signin_button_text" data-uid="Sensus.Android.Resource.String.common_signin_button_text">common_signin_button_text</h4>
+  <div class="markdown level1 summary"></div>
+  <div class="markdown level1 conceptual"></div>
+  <h5 class="decalaration">Declaration</h5>
+  <div class="codewrapper">
+    <pre><code class="lang-csharp hljs">public const int common_signin_button_text = 2131230738</code></pre>
+  </div>
+  <h5 class="fieldValue">Field Value</h5>
+  <table class="table table-bordered table-striped table-condensed">
+    <thead>
+      <tr>
+        <th>Type</th>
+        <th>Description</th>
+      </tr>
+    </thead>
+    <tbody>
+      <tr>
+        <td><span class="xref">System.Int32</span></td>
+        <td></td>
+      </tr>
+    </tbody>
+  </table>
+  
+  
+  <h4 id="Sensus_Android_Resource_String_common_signin_button_text_long" data-uid="Sensus.Android.Resource.String.common_signin_button_text_long">common_signin_button_text_long</h4>
+  <div class="markdown level1 summary"></div>
+  <div class="markdown level1 conceptual"></div>
+  <h5 class="decalaration">Declaration</h5>
+  <div class="codewrapper">
+    <pre><code class="lang-csharp hljs">public const int common_signin_button_text_long = 2131230739</code></pre>
+  </div>
+  <h5 class="fieldValue">Field Value</h5>
+  <table class="table table-bordered table-striped table-condensed">
+    <thead>
+      <tr>
+        <th>Type</th>
+        <th>Description</th>
+      </tr>
+    </thead>
+    <tbody>
+      <tr>
+        <td><span class="xref">System.Int32</span></td>
+        <td></td>
+      </tr>
+    </tbody>
+  </table>
+  
+  
+  <h4 id="Sensus_Android_Resource_String_Hello" data-uid="Sensus.Android.Resource.String.Hello">Hello</h4>
+  <div class="markdown level1 summary"></div>
+  <div class="markdown level1 conceptual"></div>
+  <h5 class="decalaration">Declaration</h5>
+  <div class="codewrapper">
+    <pre><code class="lang-csharp hljs">public const int Hello = 2131230828</code></pre>
+  </div>
+  <h5 class="fieldValue">Field Value</h5>
+  <table class="table table-bordered table-striped table-condensed">
+    <thead>
+      <tr>
+        <th>Type</th>
+        <th>Description</th>
+      </tr>
+    </thead>
+    <tbody>
+      <tr>
+        <td><span class="xref">System.Int32</span></td>
+        <td></td>
+      </tr>
+    </tbody>
+  </table>
+  
+  
+  <h4 id="Sensus_Android_Resource_String_library_name" data-uid="Sensus.Android.Resource.String.library_name">library_name</h4>
+  <div class="markdown level1 summary"></div>
+  <div class="markdown level1 conceptual"></div>
+  <h5 class="decalaration">Declaration</h5>
+  <div class="codewrapper">
+    <pre><code class="lang-csharp hljs">public const int library_name = 2131230720</code></pre>
+  </div>
+  <h5 class="fieldValue">Field Value</h5>
+  <table class="table table-bordered table-striped table-condensed">
+    <thead>
+      <tr>
+        <th>Type</th>
+        <th>Description</th>
+      </tr>
+    </thead>
+    <tbody>
+      <tr>
+        <td><span class="xref">System.Int32</span></td>
+        <td></td>
+      </tr>
+    </tbody>
+  </table>
+  
+  
+  <h4 id="Sensus_Android_Resource_String_messenger_send_button_text" data-uid="Sensus.Android.Resource.String.messenger_send_button_text">messenger_send_button_text</h4>
+  <div class="markdown level1 summary"></div>
+  <div class="markdown level1 conceptual"></div>
+  <h5 class="decalaration">Declaration</h5>
+  <div class="codewrapper">
+    <pre><code class="lang-csharp hljs">public const int messenger_send_button_text = 2131230740</code></pre>
+  </div>
+  <h5 class="fieldValue">Field Value</h5>
+  <table class="table table-bordered table-striped table-condensed">
+    <thead>
+      <tr>
+        <th>Type</th>
+        <th>Description</th>
+      </tr>
+    </thead>
+    <tbody>
+      <tr>
+        <td><span class="xref">System.Int32</span></td>
+        <td></td>
+      </tr>
+    </tbody>
+  </table>
+  
+  
+  <h4 id="Sensus_Android_Resource_String_mr_button_content_description" data-uid="Sensus.Android.Resource.String.mr_button_content_description">mr_button_content_description</h4>
+  <div class="markdown level1 summary"></div>
+  <div class="markdown level1 conceptual"></div>
+  <h5 class="decalaration">Declaration</h5>
+  <div class="codewrapper">
+    <pre><code class="lang-csharp hljs">public const int mr_button_content_description = 2131230764</code></pre>
+  </div>
+  <h5 class="fieldValue">Field Value</h5>
+  <table class="table table-bordered table-striped table-condensed">
+    <thead>
+      <tr>
+        <th>Type</th>
+        <th>Description</th>
+      </tr>
+    </thead>
+    <tbody>
+      <tr>
+        <td><span class="xref">System.Int32</span></td>
+        <td></td>
+      </tr>
+    </tbody>
+  </table>
+  
+  
+  <h4 id="Sensus_Android_Resource_String_mr_cast_button_connected" data-uid="Sensus.Android.Resource.String.mr_cast_button_connected">mr_cast_button_connected</h4>
+  <div class="markdown level1 summary"></div>
+  <div class="markdown level1 conceptual"></div>
+  <h5 class="decalaration">Declaration</h5>
+  <div class="codewrapper">
+    <pre><code class="lang-csharp hljs">public const int mr_cast_button_connected = 2131230765</code></pre>
+  </div>
+  <h5 class="fieldValue">Field Value</h5>
+  <table class="table table-bordered table-striped table-condensed">
+    <thead>
+      <tr>
+        <th>Type</th>
+        <th>Description</th>
+      </tr>
+    </thead>
+    <tbody>
+      <tr>
+        <td><span class="xref">System.Int32</span></td>
+        <td></td>
+      </tr>
+    </tbody>
+  </table>
+  
+  
+  <h4 id="Sensus_Android_Resource_String_mr_cast_button_connecting" data-uid="Sensus.Android.Resource.String.mr_cast_button_connecting">mr_cast_button_connecting</h4>
+  <div class="markdown level1 summary"></div>
+  <div class="markdown level1 conceptual"></div>
+  <h5 class="decalaration">Declaration</h5>
+  <div class="codewrapper">
+    <pre><code class="lang-csharp hljs">public const int mr_cast_button_connecting = 2131230766</code></pre>
+  </div>
+  <h5 class="fieldValue">Field Value</h5>
+  <table class="table table-bordered table-striped table-condensed">
+    <thead>
+      <tr>
+        <th>Type</th>
+        <th>Description</th>
+      </tr>
+    </thead>
+    <tbody>
+      <tr>
+        <td><span class="xref">System.Int32</span></td>
+        <td></td>
+      </tr>
+    </tbody>
+  </table>
+  
+  
+  <h4 id="Sensus_Android_Resource_String_mr_cast_button_disconnected" data-uid="Sensus.Android.Resource.String.mr_cast_button_disconnected">mr_cast_button_disconnected</h4>
+  <div class="markdown level1 summary"></div>
+  <div class="markdown level1 conceptual"></div>
+  <h5 class="decalaration">Declaration</h5>
+  <div class="codewrapper">
+    <pre><code class="lang-csharp hljs">public const int mr_cast_button_disconnected = 2131230767</code></pre>
+  </div>
+  <h5 class="fieldValue">Field Value</h5>
+  <table class="table table-bordered table-striped table-condensed">
+    <thead>
+      <tr>
+        <th>Type</th>
+        <th>Description</th>
+      </tr>
+    </thead>
+    <tbody>
+      <tr>
+        <td><span class="xref">System.Int32</span></td>
+        <td></td>
+      </tr>
+    </tbody>
+  </table>
+  
+  
+  <h4 id="Sensus_Android_Resource_String_mr_chooser_searching" data-uid="Sensus.Android.Resource.String.mr_chooser_searching">mr_chooser_searching</h4>
+  <div class="markdown level1 summary"></div>
+  <div class="markdown level1 conceptual"></div>
+  <h5 class="decalaration">Declaration</h5>
+  <div class="codewrapper">
+    <pre><code class="lang-csharp hljs">public const int mr_chooser_searching = 2131230768</code></pre>
+  </div>
+  <h5 class="fieldValue">Field Value</h5>
+  <table class="table table-bordered table-striped table-condensed">
+    <thead>
+      <tr>
+        <th>Type</th>
+        <th>Description</th>
+      </tr>
+    </thead>
+    <tbody>
+      <tr>
+        <td><span class="xref">System.Int32</span></td>
+        <td></td>
+      </tr>
+    </tbody>
+  </table>
+  
+  
+  <h4 id="Sensus_Android_Resource_String_mr_chooser_title" data-uid="Sensus.Android.Resource.String.mr_chooser_title">mr_chooser_title</h4>
+  <div class="markdown level1 summary"></div>
+  <div class="markdown level1 conceptual"></div>
+  <h5 class="decalaration">Declaration</h5>
+  <div class="codewrapper">
+    <pre><code class="lang-csharp hljs">public const int mr_chooser_title = 2131230769</code></pre>
+  </div>
+  <h5 class="fieldValue">Field Value</h5>
+  <table class="table table-bordered table-striped table-condensed">
+    <thead>
+      <tr>
+        <th>Type</th>
+        <th>Description</th>
+      </tr>
+    </thead>
+    <tbody>
+      <tr>
+        <td><span class="xref">System.Int32</span></td>
+        <td></td>
+      </tr>
+    </tbody>
+  </table>
+  
+  
+  <h4 id="Sensus_Android_Resource_String_mr_controller_album_art" data-uid="Sensus.Android.Resource.String.mr_controller_album_art">mr_controller_album_art</h4>
+  <div class="markdown level1 summary"></div>
+  <div class="markdown level1 conceptual"></div>
+  <h5 class="decalaration">Declaration</h5>
+  <div class="codewrapper">
+    <pre><code class="lang-csharp hljs">public const int mr_controller_album_art = 2131230770</code></pre>
+  </div>
+  <h5 class="fieldValue">Field Value</h5>
+  <table class="table table-bordered table-striped table-condensed">
+    <thead>
+      <tr>
+        <th>Type</th>
+        <th>Description</th>
+      </tr>
+    </thead>
+    <tbody>
+      <tr>
+        <td><span class="xref">System.Int32</span></td>
+        <td></td>
+      </tr>
+    </tbody>
+  </table>
+  
+  
+  <h4 id="Sensus_Android_Resource_String_mr_controller_casting_screen" data-uid="Sensus.Android.Resource.String.mr_controller_casting_screen">mr_controller_casting_screen</h4>
+  <div class="markdown level1 summary"></div>
+  <div class="markdown level1 conceptual"></div>
+  <h5 class="decalaration">Declaration</h5>
+  <div class="codewrapper">
+    <pre><code class="lang-csharp hljs">public const int mr_controller_casting_screen = 2131230771</code></pre>
+  </div>
+  <h5 class="fieldValue">Field Value</h5>
+  <table class="table table-bordered table-striped table-condensed">
+    <thead>
+      <tr>
+        <th>Type</th>
+        <th>Description</th>
+      </tr>
+    </thead>
+    <tbody>
+      <tr>
+        <td><span class="xref">System.Int32</span></td>
+        <td></td>
+      </tr>
+    </tbody>
+  </table>
+  
+  
+  <h4 id="Sensus_Android_Resource_String_mr_controller_close_description" data-uid="Sensus.Android.Resource.String.mr_controller_close_description">mr_controller_close_description</h4>
+  <div class="markdown level1 summary"></div>
+  <div class="markdown level1 conceptual"></div>
+  <h5 class="decalaration">Declaration</h5>
+  <div class="codewrapper">
+    <pre><code class="lang-csharp hljs">public const int mr_controller_close_description = 2131230772</code></pre>
+  </div>
+  <h5 class="fieldValue">Field Value</h5>
+  <table class="table table-bordered table-striped table-condensed">
+    <thead>
+      <tr>
+        <th>Type</th>
+        <th>Description</th>
+      </tr>
+    </thead>
+    <tbody>
+      <tr>
+        <td><span class="xref">System.Int32</span></td>
+        <td></td>
+      </tr>
+    </tbody>
+  </table>
+  
+  
+  <h4 id="Sensus_Android_Resource_String_mr_controller_collapse_group" data-uid="Sensus.Android.Resource.String.mr_controller_collapse_group">mr_controller_collapse_group</h4>
+  <div class="markdown level1 summary"></div>
+  <div class="markdown level1 conceptual"></div>
+  <h5 class="decalaration">Declaration</h5>
+  <div class="codewrapper">
+    <pre><code class="lang-csharp hljs">public const int mr_controller_collapse_group = 2131230773</code></pre>
+  </div>
+  <h5 class="fieldValue">Field Value</h5>
+  <table class="table table-bordered table-striped table-condensed">
+    <thead>
+      <tr>
+        <th>Type</th>
+        <th>Description</th>
+      </tr>
+    </thead>
+    <tbody>
+      <tr>
+        <td><span class="xref">System.Int32</span></td>
+        <td></td>
+      </tr>
+    </tbody>
+  </table>
+  
+  
+  <h4 id="Sensus_Android_Resource_String_mr_controller_disconnect" data-uid="Sensus.Android.Resource.String.mr_controller_disconnect">mr_controller_disconnect</h4>
+  <div class="markdown level1 summary"></div>
+  <div class="markdown level1 conceptual"></div>
+  <h5 class="decalaration">Declaration</h5>
+  <div class="codewrapper">
+    <pre><code class="lang-csharp hljs">public const int mr_controller_disconnect = 2131230774</code></pre>
+  </div>
+  <h5 class="fieldValue">Field Value</h5>
+  <table class="table table-bordered table-striped table-condensed">
+    <thead>
+      <tr>
+        <th>Type</th>
+        <th>Description</th>
+      </tr>
+    </thead>
+    <tbody>
+      <tr>
+        <td><span class="xref">System.Int32</span></td>
+        <td></td>
+      </tr>
+    </tbody>
+  </table>
+  
+  
+  <h4 id="Sensus_Android_Resource_String_mr_controller_expand_group" data-uid="Sensus.Android.Resource.String.mr_controller_expand_group">mr_controller_expand_group</h4>
+  <div class="markdown level1 summary"></div>
+  <div class="markdown level1 conceptual"></div>
+  <h5 class="decalaration">Declaration</h5>
+  <div class="codewrapper">
+    <pre><code class="lang-csharp hljs">public const int mr_controller_expand_group = 2131230775</code></pre>
+  </div>
+  <h5 class="fieldValue">Field Value</h5>
+  <table class="table table-bordered table-striped table-condensed">
+    <thead>
+      <tr>
+        <th>Type</th>
+        <th>Description</th>
+      </tr>
+    </thead>
+    <tbody>
+      <tr>
+        <td><span class="xref">System.Int32</span></td>
+        <td></td>
+      </tr>
+    </tbody>
+  </table>
+  
+  
+  <h4 id="Sensus_Android_Resource_String_mr_controller_no_info_available" data-uid="Sensus.Android.Resource.String.mr_controller_no_info_available">mr_controller_no_info_available</h4>
+  <div class="markdown level1 summary"></div>
+  <div class="markdown level1 conceptual"></div>
+  <h5 class="decalaration">Declaration</h5>
+  <div class="codewrapper">
+    <pre><code class="lang-csharp hljs">public const int mr_controller_no_info_available = 2131230776</code></pre>
+  </div>
+  <h5 class="fieldValue">Field Value</h5>
+  <table class="table table-bordered table-striped table-condensed">
+    <thead>
+      <tr>
+        <th>Type</th>
+        <th>Description</th>
+      </tr>
+    </thead>
+    <tbody>
+      <tr>
+        <td><span class="xref">System.Int32</span></td>
+        <td></td>
+      </tr>
+    </tbody>
+  </table>
+  
+  
+  <h4 id="Sensus_Android_Resource_String_mr_controller_no_media_selected" data-uid="Sensus.Android.Resource.String.mr_controller_no_media_selected">mr_controller_no_media_selected</h4>
+  <div class="markdown level1 summary"></div>
+  <div class="markdown level1 conceptual"></div>
+  <h5 class="decalaration">Declaration</h5>
+  <div class="codewrapper">
+    <pre><code class="lang-csharp hljs">public const int mr_controller_no_media_selected = 2131230777</code></pre>
+  </div>
+  <h5 class="fieldValue">Field Value</h5>
+  <table class="table table-bordered table-striped table-condensed">
+    <thead>
+      <tr>
+        <th>Type</th>
+        <th>Description</th>
+      </tr>
+    </thead>
+    <tbody>
+      <tr>
+        <td><span class="xref">System.Int32</span></td>
+        <td></td>
+      </tr>
+    </tbody>
+  </table>
+  
+  
+  <h4 id="Sensus_Android_Resource_String_mr_controller_pause" data-uid="Sensus.Android.Resource.String.mr_controller_pause">mr_controller_pause</h4>
+  <div class="markdown level1 summary"></div>
+  <div class="markdown level1 conceptual"></div>
+  <h5 class="decalaration">Declaration</h5>
+  <div class="codewrapper">
+    <pre><code class="lang-csharp hljs">public const int mr_controller_pause = 2131230778</code></pre>
+  </div>
+  <h5 class="fieldValue">Field Value</h5>
+  <table class="table table-bordered table-striped table-condensed">
+    <thead>
+      <tr>
+        <th>Type</th>
+        <th>Description</th>
+      </tr>
+    </thead>
+    <tbody>
+      <tr>
+        <td><span class="xref">System.Int32</span></td>
+        <td></td>
+      </tr>
+    </tbody>
+  </table>
+  
+  
+  <h4 id="Sensus_Android_Resource_String_mr_controller_play" data-uid="Sensus.Android.Resource.String.mr_controller_play">mr_controller_play</h4>
+  <div class="markdown level1 summary"></div>
+  <div class="markdown level1 conceptual"></div>
+  <h5 class="decalaration">Declaration</h5>
+  <div class="codewrapper">
+    <pre><code class="lang-csharp hljs">public const int mr_controller_play = 2131230779</code></pre>
+  </div>
+  <h5 class="fieldValue">Field Value</h5>
+  <table class="table table-bordered table-striped table-condensed">
+    <thead>
+      <tr>
+        <th>Type</th>
+        <th>Description</th>
+      </tr>
+    </thead>
+    <tbody>
+      <tr>
+        <td><span class="xref">System.Int32</span></td>
+        <td></td>
+      </tr>
+    </tbody>
+  </table>
+  
+  
+  <h4 id="Sensus_Android_Resource_String_mr_controller_stop" data-uid="Sensus.Android.Resource.String.mr_controller_stop">mr_controller_stop</h4>
+  <div class="markdown level1 summary"></div>
+  <div class="markdown level1 conceptual"></div>
+  <h5 class="decalaration">Declaration</h5>
+  <div class="codewrapper">
+    <pre><code class="lang-csharp hljs">public const int mr_controller_stop = 2131230780</code></pre>
+  </div>
+  <h5 class="fieldValue">Field Value</h5>
+  <table class="table table-bordered table-striped table-condensed">
+    <thead>
+      <tr>
+        <th>Type</th>
+        <th>Description</th>
+      </tr>
+    </thead>
+    <tbody>
+      <tr>
+        <td><span class="xref">System.Int32</span></td>
+        <td></td>
+      </tr>
+    </tbody>
+  </table>
+  
+  
+  <h4 id="Sensus_Android_Resource_String_mr_controller_stop_casting" data-uid="Sensus.Android.Resource.String.mr_controller_stop_casting">mr_controller_stop_casting</h4>
+  <div class="markdown level1 summary"></div>
+  <div class="markdown level1 conceptual"></div>
+  <h5 class="decalaration">Declaration</h5>
+  <div class="codewrapper">
+    <pre><code class="lang-csharp hljs">public const int mr_controller_stop_casting = 2131230781</code></pre>
+  </div>
+  <h5 class="fieldValue">Field Value</h5>
+  <table class="table table-bordered table-striped table-condensed">
+    <thead>
+      <tr>
+        <th>Type</th>
+        <th>Description</th>
+      </tr>
+    </thead>
+    <tbody>
+      <tr>
+        <td><span class="xref">System.Int32</span></td>
+        <td></td>
+      </tr>
+    </tbody>
+  </table>
+  
+  
+  <h4 id="Sensus_Android_Resource_String_mr_controller_volume_slider" data-uid="Sensus.Android.Resource.String.mr_controller_volume_slider">mr_controller_volume_slider</h4>
+  <div class="markdown level1 summary"></div>
+  <div class="markdown level1 conceptual"></div>
+  <h5 class="decalaration">Declaration</h5>
+  <div class="codewrapper">
+    <pre><code class="lang-csharp hljs">public const int mr_controller_volume_slider = 2131230782</code></pre>
+  </div>
+  <h5 class="fieldValue">Field Value</h5>
+  <table class="table table-bordered table-striped table-condensed">
+    <thead>
+      <tr>
+        <th>Type</th>
+        <th>Description</th>
+      </tr>
+    </thead>
+    <tbody>
+      <tr>
+        <td><span class="xref">System.Int32</span></td>
+        <td></td>
+      </tr>
+    </tbody>
+  </table>
+  
+  
+  <h4 id="Sensus_Android_Resource_String_mr_system_route_name" data-uid="Sensus.Android.Resource.String.mr_system_route_name">mr_system_route_name</h4>
+  <div class="markdown level1 summary"></div>
+  <div class="markdown level1 conceptual"></div>
+  <h5 class="decalaration">Declaration</h5>
+  <div class="codewrapper">
+    <pre><code class="lang-csharp hljs">public const int mr_system_route_name = 2131230783</code></pre>
+  </div>
+  <h5 class="fieldValue">Field Value</h5>
+  <table class="table table-bordered table-striped table-condensed">
+    <thead>
+      <tr>
+        <th>Type</th>
+        <th>Description</th>
+      </tr>
+    </thead>
+    <tbody>
+      <tr>
+        <td><span class="xref">System.Int32</span></td>
+        <td></td>
+      </tr>
+    </tbody>
+  </table>
+  
+  
+  <h4 id="Sensus_Android_Resource_String_mr_user_route_category_name" data-uid="Sensus.Android.Resource.String.mr_user_route_category_name">mr_user_route_category_name</h4>
+  <div class="markdown level1 summary"></div>
+  <div class="markdown level1 conceptual"></div>
+  <h5 class="decalaration">Declaration</h5>
+  <div class="codewrapper">
+    <pre><code class="lang-csharp hljs">public const int mr_user_route_category_name = 2131230784</code></pre>
+  </div>
+  <h5 class="fieldValue">Field Value</h5>
+  <table class="table table-bordered table-striped table-condensed">
+    <thead>
+      <tr>
+        <th>Type</th>
+        <th>Description</th>
+      </tr>
+    </thead>
+    <tbody>
+      <tr>
+        <td><span class="xref">System.Int32</span></td>
+        <td></td>
+      </tr>
+    </tbody>
+  </table>
+  
+  
+  <h4 id="Sensus_Android_Resource_String_password_toggle_content_description" data-uid="Sensus.Android.Resource.String.password_toggle_content_description">password_toggle_content_description</h4>
+  <div class="markdown level1 summary"></div>
+  <div class="markdown level1 conceptual"></div>
+  <h5 class="decalaration">Declaration</h5>
+  <div class="codewrapper">
+    <pre><code class="lang-csharp hljs">public const int password_toggle_content_description = 2131230818</code></pre>
+  </div>
+  <h5 class="fieldValue">Field Value</h5>
+  <table class="table table-bordered table-striped table-condensed">
+    <thead>
+      <tr>
+        <th>Type</th>
+        <th>Description</th>
+      </tr>
+    </thead>
+    <tbody>
+      <tr>
+        <td><span class="xref">System.Int32</span></td>
+        <td></td>
+      </tr>
+    </tbody>
+  </table>
+  
+  
+  <h4 id="Sensus_Android_Resource_String_path_password_eye" data-uid="Sensus.Android.Resource.String.path_password_eye">path_password_eye</h4>
+  <div class="markdown level1 summary"></div>
+  <div class="markdown level1 conceptual"></div>
+  <h5 class="decalaration">Declaration</h5>
+  <div class="codewrapper">
+    <pre><code class="lang-csharp hljs">public const int path_password_eye = 2131230819</code></pre>
+  </div>
+  <h5 class="fieldValue">Field Value</h5>
+  <table class="table table-bordered table-striped table-condensed">
+    <thead>
+      <tr>
+        <th>Type</th>
+        <th>Description</th>
+      </tr>
+    </thead>
+    <tbody>
+      <tr>
+        <td><span class="xref">System.Int32</span></td>
+        <td></td>
+      </tr>
+    </tbody>
+  </table>
+  
+  
+  <h4 id="Sensus_Android_Resource_String_path_password_eye_mask_strike_through" data-uid="Sensus.Android.Resource.String.path_password_eye_mask_strike_through">path_password_eye_mask_strike_through</h4>
+  <div class="markdown level1 summary"></div>
+  <div class="markdown level1 conceptual"></div>
+  <h5 class="decalaration">Declaration</h5>
+  <div class="codewrapper">
+    <pre><code class="lang-csharp hljs">public const int path_password_eye_mask_strike_through = 2131230820</code></pre>
+  </div>
+  <h5 class="fieldValue">Field Value</h5>
+  <table class="table table-bordered table-striped table-condensed">
+    <thead>
+      <tr>
+        <th>Type</th>
+        <th>Description</th>
+      </tr>
+    </thead>
+    <tbody>
+      <tr>
+        <td><span class="xref">System.Int32</span></td>
+        <td></td>
+      </tr>
+    </tbody>
+  </table>
+  
+  
+  <h4 id="Sensus_Android_Resource_String_path_password_eye_mask_visible" data-uid="Sensus.Android.Resource.String.path_password_eye_mask_visible">path_password_eye_mask_visible</h4>
+  <div class="markdown level1 summary"></div>
+  <div class="markdown level1 conceptual"></div>
+  <h5 class="decalaration">Declaration</h5>
+  <div class="codewrapper">
+    <pre><code class="lang-csharp hljs">public const int path_password_eye_mask_visible = 2131230821</code></pre>
+  </div>
+  <h5 class="fieldValue">Field Value</h5>
+  <table class="table table-bordered table-striped table-condensed">
+    <thead>
+      <tr>
+        <th>Type</th>
+        <th>Description</th>
+      </tr>
+    </thead>
+    <tbody>
+      <tr>
+        <td><span class="xref">System.Int32</span></td>
+        <td></td>
+      </tr>
+    </tbody>
+  </table>
+  
+  
+  <h4 id="Sensus_Android_Resource_String_path_password_strike_through" data-uid="Sensus.Android.Resource.String.path_password_strike_through">path_password_strike_through</h4>
+  <div class="markdown level1 summary"></div>
+  <div class="markdown level1 conceptual"></div>
+  <h5 class="decalaration">Declaration</h5>
+  <div class="codewrapper">
+    <pre><code class="lang-csharp hljs">public const int path_password_strike_through = 2131230822</code></pre>
+  </div>
+  <h5 class="fieldValue">Field Value</h5>
+  <table class="table table-bordered table-striped table-condensed">
+    <thead>
+      <tr>
+        <th>Type</th>
+        <th>Description</th>
+      </tr>
+    </thead>
+    <tbody>
+      <tr>
+        <td><span class="xref">System.Int32</span></td>
+        <td></td>
+      </tr>
+    </tbody>
+  </table>
+  
+  
+  <h4 id="Sensus_Android_Resource_String_place_autocomplete_clear_button" data-uid="Sensus.Android.Resource.String.place_autocomplete_clear_button">place_autocomplete_clear_button</h4>
+  <div class="markdown level1 summary"></div>
+  <div class="markdown level1 conceptual"></div>
+  <h5 class="decalaration">Declaration</h5>
+  <div class="codewrapper">
+    <pre><code class="lang-csharp hljs">public const int place_autocomplete_clear_button = 2131230721</code></pre>
+  </div>
+  <h5 class="fieldValue">Field Value</h5>
+  <table class="table table-bordered table-striped table-condensed">
+    <thead>
+      <tr>
+        <th>Type</th>
+        <th>Description</th>
+      </tr>
+    </thead>
+    <tbody>
+      <tr>
+        <td><span class="xref">System.Int32</span></td>
+        <td></td>
+      </tr>
+    </tbody>
+  </table>
+  
+  
+  <h4 id="Sensus_Android_Resource_String_place_autocomplete_search_hint" data-uid="Sensus.Android.Resource.String.place_autocomplete_search_hint">place_autocomplete_search_hint</h4>
+  <div class="markdown level1 summary"></div>
+  <div class="markdown level1 conceptual"></div>
+  <h5 class="decalaration">Declaration</h5>
+  <div class="codewrapper">
+    <pre><code class="lang-csharp hljs">public const int place_autocomplete_search_hint = 2131230722</code></pre>
+  </div>
+  <h5 class="fieldValue">Field Value</h5>
+  <table class="table table-bordered table-striped table-condensed">
+    <thead>
+      <tr>
+        <th>Type</th>
+        <th>Description</th>
+      </tr>
+    </thead>
+    <tbody>
+      <tr>
+        <td><span class="xref">System.Int32</span></td>
+        <td></td>
+      </tr>
+    </tbody>
+  </table>
+  
+  
+  <h4 id="Sensus_Android_Resource_String_q" data-uid="Sensus.Android.Resource.String.q">q</h4>
+  <div class="markdown level1 summary"></div>
+  <div class="markdown level1 conceptual"></div>
+  <h5 class="decalaration">Declaration</h5>
+  <div class="codewrapper">
+    <pre><code class="lang-csharp hljs">public const int q = 2131230824</code></pre>
+  </div>
+  <h5 class="fieldValue">Field Value</h5>
+  <table class="table table-bordered table-striped table-condensed">
+    <thead>
+      <tr>
+        <th>Type</th>
+        <th>Description</th>
+      </tr>
+    </thead>
+    <tbody>
+      <tr>
+        <td><span class="xref">System.Int32</span></td>
+        <td></td>
+      </tr>
+    </tbody>
+  </table>
+  
+  
+  <h4 id="Sensus_Android_Resource_String_quarter" data-uid="Sensus.Android.Resource.String.quarter">quarter</h4>
+  <div class="markdown level1 summary"></div>
+  <div class="markdown level1 conceptual"></div>
+  <h5 class="decalaration">Declaration</h5>
+  <div class="codewrapper">
+    <pre><code class="lang-csharp hljs">public const int quarter = 2131230825</code></pre>
+  </div>
+  <h5 class="fieldValue">Field Value</h5>
+  <table class="table table-bordered table-striped table-condensed">
+    <thead>
+      <tr>
+        <th>Type</th>
+        <th>Description</th>
+      </tr>
+    </thead>
+    <tbody>
+      <tr>
+        <td><span class="xref">System.Int32</span></td>
+        <td></td>
+      </tr>
+    </tbody>
+  </table>
+  
+  
+  <h4 id="Sensus_Android_Resource_String_search_menu_title" data-uid="Sensus.Android.Resource.String.search_menu_title">search_menu_title</h4>
+  <div class="markdown level1 summary"></div>
+  <div class="markdown level1 conceptual"></div>
+  <h5 class="decalaration">Declaration</h5>
+  <div class="codewrapper">
+    <pre><code class="lang-csharp hljs">public const int search_menu_title = 2131230802</code></pre>
+  </div>
+  <h5 class="fieldValue">Field Value</h5>
+  <table class="table table-bordered table-striped table-condensed">
+    <thead>
+      <tr>
+        <th>Type</th>
+        <th>Description</th>
+      </tr>
+    </thead>
+    <tbody>
+      <tr>
+        <td><span class="xref">System.Int32</span></td>
+        <td></td>
+      </tr>
+    </tbody>
+  </table>
+  
+  
+  <h4 id="Sensus_Android_Resource_String_status_bar_notification_info_overflow" data-uid="Sensus.Android.Resource.String.status_bar_notification_info_overflow">status_bar_notification_info_overflow</h4>
+  <div class="markdown level1 summary"></div>
+  <div class="markdown level1 conceptual"></div>
+  <h5 class="decalaration">Declaration</h5>
+  <div class="codewrapper">
+    <pre><code class="lang-csharp hljs">public const int status_bar_notification_info_overflow = 2131230823</code></pre>
+  </div>
+  <h5 class="fieldValue">Field Value</h5>
+  <table class="table table-bordered table-striped table-condensed">
+    <thead>
+      <tr>
+        <th>Type</th>
+        <th>Description</th>
+      </tr>
+    </thead>
+    <tbody>
+      <tr>
+        <td><span class="xref">System.Int32</span></td>
+        <td></td>
+      </tr>
+    </tbody>
+  </table>
+  
+  
+  <h4 id="Sensus_Android_Resource_String_w" data-uid="Sensus.Android.Resource.String.w">w</h4>
+  <div class="markdown level1 summary"></div>
+  <div class="markdown level1 conceptual"></div>
+  <h5 class="decalaration">Declaration</h5>
+  <div class="codewrapper">
+    <pre><code class="lang-csharp hljs">public const int w = 2131230826</code></pre>
+  </div>
+  <h5 class="fieldValue">Field Value</h5>
+  <table class="table table-bordered table-striped table-condensed">
+    <thead>
+      <tr>
+        <th>Type</th>
+        <th>Description</th>
+      </tr>
+    </thead>
+    <tbody>
+      <tr>
+        <td><span class="xref">System.Int32</span></td>
+        <td></td>
+      </tr>
+    </tbody>
+  </table>
+  
+  
+  <h4 id="Sensus_Android_Resource_String_week" data-uid="Sensus.Android.Resource.String.week">week</h4>
+  <div class="markdown level1 summary"></div>
+  <div class="markdown level1 conceptual"></div>
+  <h5 class="decalaration">Declaration</h5>
+  <div class="codewrapper">
+    <pre><code class="lang-csharp hljs">public const int week = 2131230827</code></pre>
+  </div>
+  <h5 class="fieldValue">Field Value</h5>
+  <table class="table table-bordered table-striped table-condensed">
+    <thead>
+      <tr>
+        <th>Type</th>
+        <th>Description</th>
+      </tr>
+    </thead>
+    <tbody>
+      <tr>
+        <td><span class="xref">System.Int32</span></td>
+        <td></td>
+      </tr>
+    </tbody>
+  </table>
+</article>
+          </div>
+          
+          <div class="hidden-sm col-md-2" role="complementary">
+            <div class="sideaffix">
+              <div class="contribution">
+                <ul class="nav">
+                </ul>
+              </div>
+              <nav class="bs-docs-sidebar hidden-print hidden-xs hidden-sm affix" id="affix">
+              <!-- <p><a class="back-to-top" href="#top">Back to top</a><p> -->
+              </nav>
+            </div>
+          </div>
+        </div>
+      </div>
+      
+      <footer>
+        <div class="grad-bottom"></div>
+        <div class="footer">
+          <div class="container">
+            <span class="pull-right">
+              <a href="#top">Back to top</a>
+            </span>
+            Copyright © 2014-2018 University of Virginia<br>Generated by <strong>DocFX</strong>
+            
+          </div>
+        </div>
+      </footer>
+    </div>
+    
+    <script type="text/javascript" src="../styles/docfx.vendor.js"></script>
+    <script type="text/javascript" src="../styles/docfx.js"></script>
+    <script type="text/javascript" src="../styles/main.js"></script>
+  </body>
+</html>