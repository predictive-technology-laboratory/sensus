--- conflicted
+++ resolved
@@ -632,44 +632,39 @@
 
                             _logger.Log("Sensus health test for protocol \"" + protocolToTest.Name + "\" is running on callback " + callbackId + ".", LoggingLevel.Normal, GetType());
 
-<<<<<<< HEAD
-                        // if we're using an authentication service, check if the desired protocol has changed as indicated by 
-                        // the protocol id returned with credentials.
-                        if (protocolToTest.AuthenticationService != null)
-                        {
-                            try
+                            // if we're using an authentication service, check if the desired protocol has changed as indicated by 
+                            // the protocol id returned with credentials.
+                            if (protocolToTest.AuthenticationService != null)
                             {
-                                // get fresh credentials and check the protocol ID
-                                AmazonS3Credentials credentials = await protocolToTest.AuthenticationService.GetCredentialsAsync();
-
-                                if (protocolToTest.Id != credentials.ProtocolId)
+                                try
                                 {
-                                    await protocolToTest.StopAsync();
-                                    await protocolToTest.DeleteAsync();
-
-                                    // get the desired protocol and wire it up with the current authentication service
-                                    Protocol desiredProtocol = await Protocol.DeserializeAsync(new Uri(credentials.ProtocolURL), credentials);
-                                    desiredProtocol.ParticipantId = protocolToTest.AuthenticationService.Account.ParticipantId;
-                                    desiredProtocol.AuthenticationService = protocolToTest.AuthenticationService;
-                                    desiredProtocol.AuthenticationService.Protocol = desiredProtocol;
-
-                                    await desiredProtocol.StartAsync();
+                                    // get fresh credentials and check the protocol ID
+                                    AmazonS3Credentials credentials = await protocolToTest.AuthenticationService.GetCredentialsAsync();
+
+                                    if (protocolToTest.Id != credentials.ProtocolId)
+                                    {
+                                        await protocolToTest.StopAsync();
+                                        await protocolToTest.DeleteAsync();
+
+                                        // get the desired protocol and wire it up with the current authentication service
+                                        Protocol desiredProtocol = await Protocol.DeserializeAsync(new Uri(credentials.ProtocolURL), credentials);
+                                        desiredProtocol.ParticipantId = protocolToTest.AuthenticationService.Account.ParticipantId;
+                                        desiredProtocol.AuthenticationService = protocolToTest.AuthenticationService;
+                                        desiredProtocol.AuthenticationService.Protocol = desiredProtocol;
+
+                                        await desiredProtocol.StartAsync();
+                                    }
+                                }
+                                catch (Exception ex)
+                                {
+                                    SensusException.Report("Exception while checking for protocol change:  " + ex.Message, ex);
                                 }
                             }
-                            catch (Exception ex)
+                            else
                             {
-                                SensusException.Report("Exception while checking for protocol change:  " + ex.Message, ex);
+                                await protocolToTest.TestHealthAsync(false, cancellationToken);
                             }
-                        }
-                        else
-                        {
-                            await protocolToTest.TestHealthAsync(false, cancellationToken);
-                        }
-                    }
-=======
-                            await protocolToTest.TestHealthAsync(false, cancellationToken);
->>>>>>> afab4cb9
-
+                            
                             // write a heartbeat datum to let the backend know we're alive
                             protocolToTest.LocalDataStore.WriteDatum(new HeartbeatDatum(DateTimeOffset.UtcNow), cancellationToken);
                         }
