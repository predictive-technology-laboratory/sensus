// Copyright 2014 The Rector & Visitors of the University of Virginia
//
// Licensed under the Apache License, Version 2.0 (the "License");
// you may not use this file except in compliance with the License.
// You may obtain a copy of the License at
//
//     http://www.apache.org/licenses/LICENSE-2.0
//
// Unless required by applicable law or agreed to in writing, software
// distributed under the License is distributed on an "AS IS" BASIS,
// WITHOUT WARRANTIES OR CONDITIONS OF ANY KIND, either express or implied.
// See the License for the specific language governing permissions and
// limitations under the License.

using System;
using Sensus.UI.UiProperties;
using System.Threading;
using Amazon.S3;
using Amazon;
using Amazon.S3.Model;
using System.Threading.Tasks;
using System.IO;
using Newtonsoft.Json;
using System.Net;
using Sensus.Exceptions;
using System.Security.Cryptography.X509Certificates;
using System.Net.Security;
using System.Text;
using Microsoft.AppCenter.Analytics;
using System.Collections.Generic;
using Sensus.Extensions;
using Sensus.Notifications;
using Sensus.Authentication;

namespace Sensus.DataStores.Remote
{
    /// <summary>
    /// 
    /// The Amazon S3 Remote Data Store allows Sensus to upload data from the device to [Amazon's Simple Storage Service (S3)](https://aws.amazon.com/s3). The 
    /// S3 service is a simple, non-relational storage system that is relatively cheap, easy to use, and robust.
    /// 
    /// # Prerequisites
    /// 
    ///   * Sign up for an account with Amazon Web Services, if you don't have one already. The [Free Tier](https://aws.amazon.com/free) is sufficient.
    ///   * Install the [AWS Command Line Interface(CLI)](https://aws.amazon.com/cli).
    ///   * Download and unzip our [AWS configuration scripts](https://github.com/predictive-technology-laboratory/sensus/raw/develop/Scripts/ConfigureAWS.zip).
    ///   * Run the following command to configure an S3 bucket for use within a Sensus Amazon S3 Remote Data Store, where `NAME` is an informative name
    ///     (alphanumerics and dashes only) and `REGION` is the region in which your bucket will reside (e.g., `us-east-1`):
    /// 
    ///     ```
    ///     ./configure-s3.sh NAME REGION
    ///     ```
    /// 
    ///   * The previous command will create a bucket as well as an IAM group and user with write-only access to the bucket. If successful, the command will 
    ///     output something like the following:
    /// 
    ///     ```
    ///     Done. Details:
    ///       Sensus S3 bucket:  test-bucket-eee8ef46-5d6a-4508-b745-e6635d195a85
    ///       Sensus S3 IAM account:  XXXX:XXXX
    ///     ```
    /// 
    ///   * The bucket and IAM account produced on the final line should be kept confidential. Use these values as <see cref="Bucket"/> and 
    ///     <see cref="IamAccountString"/>, respectively.
    /// 
    /// # Downloading Data from Amazon S3
    /// 
    /// Install the [AWS Command Line Interface](http://aws.amazon.com/cli). Assuming you have created and populated an S3 bucket named `BUCKET` and 
    /// a folder named `FOLDER`, you can download all of your Sensus data in a few different ways:
    /// 
    ///   1. You can use the functions (e.g., `sensus.sync.from.aws.s3`) in the [SensusR](https://cran.r-project.org/web/packages/SensusR/index.html) package.
    ///   1. You can execute the following command to download everything to a directory named `data` on your desktop:
    /// 
    ///      ```
    ///      aws s3 cp --recursive s3://BUCKET/FOLDER ~/data
    ///      ```
    /// 
    ///   1. You can run [`dowload-from-s3.sh`](https://raw.githubusercontent.com/predictive-technology-laboratory/sensus/master/Scripts/ConfigureAWS/dowload-from-s3.sh).
    ///   1. You can use a third-party application like [Bucket Explorer](http://www.bucketexplorer.com) to browse and download data from Amazon S3.
    /// 
    /// # Deconfiguration
    /// 
    /// If you are finished collecting data and you would like to prevent any future data submission, you can deconfigure the IAM group and user
    /// with the following command, where `BUCKET` corresponds to the Sensus S3 bucket name created above:
    /// 
    ///   ```
    ///   ./deconfigure-s3.sh BUCKET
    ///   ```
    /// 
    /// The preceding command will not delete your bucket or data.
    /// 
    /// </summary>
    public class AmazonS3RemoteDataStore : RemoteDataStore
    {
        private const string DATA_DIRECTORY = "data";
        private const string PUSH_NOTIFICATIONS_DIRECTORY = "push-notifications";
        private const string ADAPTIVE_EMA_POLICIES_DIRECTORY = "adaptive-ema-policies";

        private string _region;
        private string _bucket;
        private string _folder;
        private string _iamAccessKey;
        private string _iamSecretKey;
        private string _sessionToken;
        private string _pinnedServiceURL;
        private string _pinnedPublicKey;
        private int _putCount;
        private int _successfulPutCount;

        /// <summary>
        /// The AWS region in which <see cref="Bucket"/> resides (e.g., us-east-2).
        /// </summary>
        /// <value>The region.</value>
        [ListUiProperty(null, true, 1, new object[] { "us-east-2", "us-east-1", "us-west-1", "us-west-2", "ca-central-1", "ap-south-1", "ap-northeast-2", "ap-southeast-1", "ap-southeast-2", "ap-northeast-1", "eu-central-1", "eu-west-1", "eu-west-2", "sa-east-1", "us-gov-west-1" }, true)]
        public string Region
        {
            get
            {
                return _region;
            }
            set
            {
                _region = value;
            }
        }

        /// <summary>
        /// The AWS S3 bucket in which data should be stored. This is the bucket identifier output by the steps described in the summary for this class.
        /// </summary>
        /// <value>The bucket.</value>
        [EntryStringUiProperty(null, true, 2, true)]
        public string Bucket
        {
            get
            {
                return _bucket;
            }
            set
            {
                if (value != null)
                {
                    value = value.Trim().ToLower();  // bucket names must be lowercase.
                }

                _bucket = value;
            }
        }

        /// <summary>
        /// The folder within <see cref="Bucket"/> where data should be stored.
        /// </summary>
        /// <value>The folder.</value>
        [EntryStringUiProperty(null, true, 3, false)]
        public string Folder
        {
            get
            {
                return _folder;
            }
            set
            {
                if (value != null)
                {
                    value = value.Trim().Trim('/');
                }

                _folder = value;
            }
        }

        /// <summary>
        /// The IAM user's access and secret keys output by the steps described in the summary for this class.
        /// </summary>
        /// <value>The iam account string.</value>
        [EntryStringUiProperty("IAM Account:", true, 4, true)]
        public string IamAccountString
        {
            get
            {
                return _iamAccessKey + ":" + _iamSecretKey + (string.IsNullOrWhiteSpace(_sessionToken) ? "" : ":" + _sessionToken);
            }
            set
            {
                bool validValue = false;

                if (!string.IsNullOrWhiteSpace(value))
                {
                    string[] parts = value.Split(':');

                    if (parts.Length == 2 || parts.Length == 3)
                    {
                        _iamAccessKey = parts[0].Trim();
                        _iamSecretKey = parts[1].Trim();
<<<<<<< HEAD

                        if (parts.Length == 3)
                        {
                            _sessionToken = parts[2].Trim();
                        }
=======
                        validValue = true;
>>>>>>> afab4cb9
                    }
                }

                if (!validValue)
                {
                    _iamAccessKey = _iamSecretKey = null;
                }
            }
        }

        /// <summary>
        /// Alternative URL to use for S3, instead of the default. Use this to set up [SSL certificate pinning](xref:ssl_pinning).
        /// </summary>
        /// <value>The pinned service URL.</value>
        [EntryStringUiProperty("Pinned Service URL:", true, 5, false)]
        public string PinnedServiceURL
        {
            get
            {
                return _pinnedServiceURL;
            }
            set
            {
                if (value != null)
                {
                    value = value.Trim();

                    if (value == "")
                    {
                        value = null;
                    }
                    else
                    {
                        if (!value.ToLower().StartsWith("https://"))
                        {
                            value = "https://" + value;
                        }
                    }
                }

                _pinnedServiceURL = value;
            }
        }

        /// <summary>
        /// Pinned SSL public encryption key associated with <see cref="PinnedServiceURL"/>. Use this to set up [SSL certificate pinning](xref:ssl_pinning).
        /// </summary>
        /// <value>The pinned public key.</value>
        [EntryStringUiProperty("Pinned Public Key:", true, 6, false)]
        public string PinnedPublicKey
        {
            get
            {
                return _pinnedPublicKey;
            }
            set
            {
                _pinnedPublicKey = value?.Trim().Replace("\n", "").Replace(" ", "");
            }
        }

        [JsonIgnore]
        public override bool CanRetrieveWrittenData
        {
            get
            {
                return true;
            }
        }

        [JsonIgnore]
        public override string DisplayName
        {
            get
            {
                return "Amazon S3";
            }
        }

        public override string StorageDescription
        {
            get
            {
                return base.StorageDescription ?? "Data will be transmitted " + TimeSpan.FromMilliseconds(WriteDelayMS).GetIntervalString().ToLower();
            }
        }

        public AmazonS3RemoteDataStore()
        {
            _region = _bucket = _folder = null;
            _pinnedServiceURL = null;
            _pinnedPublicKey = null;
            _putCount = _successfulPutCount = 0;
        }

        public override async Task StartAsync()
        {
            if (_pinnedServiceURL != null)
            {
                // ensure that we have a pinned public key if we're pinning the service URL
                if (string.IsNullOrWhiteSpace(_pinnedPublicKey))
                {
                    throw new Exception("Ensure that a pinned public key is provided to the AWS S3 remote data store.");
                }
                // set up a certificate validation callback if we're pinning and have a public key
                else
                {
                    ServicePointManager.ServerCertificateValidationCallback += ServerCertificateValidationCallback;
                }
            }
            else if (Protocol.AuthenticationService != null)
            {
                ServicePointManager.ServerCertificateValidationCallback += ServerCertificateValidationCallback;

                await EnsureCredentialValidityAsync();
            }

            // credentials must have been set, either directly in the protocol or via the authentication service.
            if (string.IsNullOrWhiteSpace(_iamAccessKey) || string.IsNullOrWhiteSpace(_iamSecretKey))
            {
                throw new Exception("Must specify an IAM account within the S3 remote data store.");
            }

            // start base last so we're set up for any callbacks that get scheduled
            await base.StartAsync();
        }

        private bool ServerCertificateValidationCallback(object sender, X509Certificate certificate, X509Chain chain, SslPolicyErrors sllPolicyErrors)
        {
            if (certificate == null)
            {
                return false;
            }

            if (certificate.Subject == "CN=" + _pinnedServiceURL.Substring("https://".Length))
            {
                return Convert.ToBase64String(certificate.GetPublicKey()) == _pinnedPublicKey;
            }
            else
            {
                return true;
            }
        }

        private async Task<AmazonS3Client> CreateS3ClientAsync()
        {
            if (Protocol.AuthenticationService != null)
            {
                // ensure that auth service credentials will be valid for as long as we might be writing data
                await EnsureCredentialValidityAsync(TimeSpan.FromMinutes(WriteTimeoutMinutes));
            }

            AWSConfigs.LoggingConfig.LogMetrics = false;  // getting many uncaught exceptions from AWS S3 related to logging metrics
            AmazonS3Config clientConfig = new AmazonS3Config();
            clientConfig.ForcePathStyle = true;  // when using pinning via CloudFront reverse proxy, the bucket name is prepended to the host if the path style is not used. the resulting host does not exist for our reverse proxy, causing DNS name resolution errors. by using the path style, the bucket is appended to the reverse-proxy host and everything goes through fine.

            if (_pinnedServiceURL == null)
            {
                clientConfig.RegionEndpoint = RegionEndpoint.GetBySystemName(_region);
            }
            else
            {
                clientConfig.ServiceURL = _pinnedServiceURL;
            }

            AmazonS3Client client;

            if (string.IsNullOrWhiteSpace(_sessionToken))
            {
                client = new AmazonS3Client(_iamAccessKey, _iamSecretKey, clientConfig);
            }
            else
            {
                client = new AmazonS3Client(_iamAccessKey, _iamSecretKey, _sessionToken, clientConfig);
            }

            return client;
        }

        public override async Task WriteDataStreamAsync(Stream stream, string name, string contentType, CancellationToken cancellationToken)
        {
            AmazonS3Client s3 = null;

            try
            {
                s3 = await CreateS3ClientAsync();

                await PutAsync(s3, stream, DATA_DIRECTORY + "/" + (string.IsNullOrWhiteSpace(_folder) ? "" : _folder + "/") + (string.IsNullOrWhiteSpace(Protocol.ParticipantId) ? "" : Protocol.ParticipantId + "/") + name, contentType, cancellationToken);
            }
            finally
            {
                DisposeS3(s3);
            }
        }

        public override async Task WriteDatumAsync(Datum datum, CancellationToken cancellationToken)
        {
            AmazonS3Client s3 = null;

            try
            {
                s3 = await CreateS3ClientAsync();
                string datumJSON = datum.GetJSON(Protocol.JsonAnonymizer, true);
                byte[] datumJsonBytes = Encoding.UTF8.GetBytes(datumJSON);
                MemoryStream dataStream = new MemoryStream(datumJsonBytes);

                await PutAsync(s3, dataStream, GetDatumKey(datum), "application/json", cancellationToken);
            }
            finally
            {
                DisposeS3(s3);
            }
        }

        public override async Task SendPushNotificationTokenAsync(string token, CancellationToken cancellationToken)
        {
            AmazonS3Client s3 = null;

            try
            {
                // send the token
                s3 = await CreateS3ClientAsync();
                byte[] tokenBytes = Encoding.UTF8.GetBytes(token);
                MemoryStream dataStream = new MemoryStream(tokenBytes);

                await PutAsync(s3, dataStream, GetPushNotificationTokenKey(), "text/plain", cancellationToken);
            }
            finally
            {
                DisposeS3(s3);
            }
        }

        public override async Task DeletePushNotificationTokenAsync(CancellationToken cancellationToken)
        {
            AmazonS3Client s3 = null;

            try
            {
                // send an empty data stream to clear the token. we don't have delete access.
                s3 = await CreateS3ClientAsync();

                await PutAsync(s3, new MemoryStream(), GetPushNotificationTokenKey(), "text/plain", cancellationToken);
            }
            finally
            {
                DisposeS3(s3);
            }
        }

        private string GetPushNotificationTokenKey()
        {
            // the key is device- and protocol-specific, providing us a way to quickly disable all PNs (i.e., by clearing the token file).
            return PUSH_NOTIFICATIONS_DIRECTORY + "/" + SensusServiceHelper.Get().DeviceId + ":" + Protocol.Id;
        }

        public override async Task SendPushNotificationRequestAsync(PushNotificationRequest request, CancellationToken cancellationToken)
        {
            AmazonS3Client s3 = null;

            try
            {
                s3 = await CreateS3ClientAsync();
                byte[] requestJsonBytes = Encoding.UTF8.GetBytes(request.JSON);
                MemoryStream dataStream = new MemoryStream(requestJsonBytes);

                await PutAsync(s3, dataStream, GetPushNotificationRequestKey(request), "application/json", cancellationToken);
            }
            finally
            {
                DisposeS3(s3);
            }
        }

        public override async Task DeletePushNotificationRequestAsync(PushNotificationRequest request, CancellationToken cancellationToken)
        {
            await DeletePushNotificationRequestAsync(request.Id, cancellationToken);
        }

        public override async Task DeletePushNotificationRequestAsync(string id, CancellationToken cancellationToken)
        {
            AmazonS3Client s3 = null;

            try
            {
                // send an empty data stream to clear the request. we don't have delete access.
                s3 = await CreateS3ClientAsync();

                await PutAsync(s3, new MemoryStream(), GetPushNotificationRequestKey(id), "text/plain", cancellationToken);
            }
            finally
            {
                DisposeS3(s3);
            }
        }

        private string GetPushNotificationRequestKey(PushNotificationRequest request)
        {
            return GetPushNotificationRequestKey(request.Id);
        }

        private string GetPushNotificationRequestKey(string pushNotificationRequestId)
        {
            return PUSH_NOTIFICATIONS_DIRECTORY + "/" + pushNotificationRequestId + ".json";
        }

        private async Task PutAsync(AmazonS3Client s3, Stream stream, string key, string contentType, CancellationToken cancellationToken, bool allowRetry = true)
        {
            try
            {
                _putCount++;

                PutObjectRequest putRequest = new PutObjectRequest
                {
                    BucketName = _bucket,
                    CannedACL = S3CannedACL.BucketOwnerFullControl,  // without this, the bucket owner will not have access to the uploaded data
                    InputStream = stream,
                    Key = key,
                    ContentType = contentType
                };

                HttpStatusCode putStatus = (await s3.PutObjectAsync(putRequest, cancellationToken)).HttpStatusCode;

                if (putStatus == HttpStatusCode.OK)
                {
                    _successfulPutCount++;
                }
                else
                {
                    throw new Exception("Bad status code:  " + putStatus);
                }
            }
            catch (AmazonS3Exception s3Exception)
            {
                // retry the put if the credentials were invalid. might just need new ones.
                if ((s3Exception.ErrorCode == "InvalidAccessKeyId" ||
                     s3Exception.ErrorCode == "SignatureDoesNotMatch" ||
                     s3Exception.ErrorCode == "InvalidToken") && allowRetry && Protocol.AuthenticationService != null)
                {
                    AmazonS3Client retryS3 = null;

                    try
                    {
                        // force refresh of credentials and retry the put
                        Protocol.AuthenticationService.ClearCredentials();
                        retryS3 = await CreateS3ClientAsync();
                        stream.Position = 0;
                        await PutAsync(retryS3, stream, key, contentType, cancellationToken, false);
                    }
                    catch (Exception retryException)
                    {
                        // there's probably something wrong with the authentication service. report the exception
                        // and throw it back to the caller. we throw just like we do for other exceptions caught
                        // in the current method.
                        string message = "The credentials from the S3 credentials service failed.";
                        SensusException.Report(message, retryException);
                        throw retryException;
                    }
                    finally
                    {
                        DisposeS3(retryS3);
                    }
                }
                else
                {
                    throw s3Exception;
                }
            }
            catch (WebException ex)
            {
                // this can happen if the endpoint is using a self-signed certificate and we're not pinning. when
                // we pin we permit self-signed certificates.
                if (ex.Status == WebExceptionStatus.TrustFailure)
                {
                    string message = "A trust failure has occurred between Sensus and the AWS S3 endpoint.";
                    SensusException.Report(message, ex);
                }

                throw ex;
            }
            catch (Exception ex)
            {
                string message = "Failed to write data stream to Amazon S3 bucket \"" + _bucket + "\":  " + ex.Message;
                SensusServiceHelper.Get().Logger.Log(message + " " + ex.Message, LoggingLevel.Normal, GetType());
                throw new Exception(message, ex);
            }
        }

        public override string GetDatumKey(Datum datum)
        {
            return DATA_DIRECTORY + "/" + (string.IsNullOrWhiteSpace(_folder) ? "" : _folder + "/") + (string.IsNullOrWhiteSpace(Protocol.ParticipantId) ? "" : Protocol.ParticipantId + "/") + datum.GetType().Name + "/" + datum.Id + ".json";
        }

        public override async Task<T> GetDatumAsync<T>(string datumKey, CancellationToken cancellationToken)
        {
            AmazonS3Client s3 = null;

            try
            {
                s3 = await CreateS3ClientAsync();

                Stream responseStream = (await s3.GetObjectAsync(_bucket, datumKey, cancellationToken)).ResponseStream;
                T datum = null;
                using (StreamReader reader = new StreamReader(responseStream))
                {
                    string datumJSON = reader.ReadToEnd().Trim();
                    datumJSON = SensusServiceHelper.Get().ConvertJsonForCrossPlatform(datumJSON);
                    datum = Datum.FromJSON(datumJSON) as T;
                }

                return datum;
            }
            catch (Exception ex)
            {
                string message = "Failed to get datum from Amazon S3:  " + ex.Message;
                SensusServiceHelper.Get().Logger.Log(message, LoggingLevel.Normal, GetType());
                throw new Exception(message);
            }
            finally
            {
                DisposeS3(s3);
            }
        }

        public override async Task<string> GetScriptAgentPolicyAsync(CancellationToken cancellationToken)
        {
            AmazonS3Client s3 = null;

            try
            {
                s3 = InitializeS3();

                Stream responseStream = (await s3.GetObjectAsync(_bucket, ADAPTIVE_EMA_POLICIES_DIRECTORY + "/" + SensusServiceHelper.Get().DeviceId, cancellationToken)).ResponseStream;

                string policyJSON;
                using (StreamReader reader = new StreamReader(responseStream))
                {
                    policyJSON = reader.ReadToEnd().Trim();
                }

                return policyJSON;
            }
            finally
            {
                DisposeS3(s3);
            }
        }

        public override async Task StopAsync()
        {
            await base.StopAsync();

            // remove the callback
            if ((_pinnedServiceURL != null && !string.IsNullOrWhiteSpace(_pinnedPublicKey)) || Protocol.AuthenticationService != null)
            {
                ServicePointManager.ServerCertificateValidationCallback -= ServerCertificateValidationCallback;
            }
        }

        private void DisposeS3(AmazonS3Client s3)
        {
            if (s3 != null)
            {
                try
                {
                    s3.Dispose();
                }
                catch (Exception ex)
                {
                    SensusServiceHelper.Get().Logger.Log("Failed to dispose Amazon S3 client:  " + ex.Message, LoggingLevel.Normal, GetType());
                }
            }
        }

        private async Task EnsureCredentialValidityAsync(TimeSpan? duration = default(TimeSpan?))
        {
            if (Protocol.AuthenticationService == null)
            {
                SensusException.Report(nameof(EnsureCredentialValidityAsync) + " called without an authentication service.");
            }
            else
            {
                if (Protocol.AuthenticationService.Account == null)
                {
                    await Protocol.AuthenticationService.CreateAccountAsync();
                }

                if (Protocol.AuthenticationService.AmazonS3Credentials == null || !Protocol.AuthenticationService.AmazonS3Credentials.WillBeValidFor(duration))
                {
                    // get new credentials
                    AmazonS3Credentials amazonS3Credentials = await Protocol.AuthenticationService.GetCredentialsAsync();

                    // the server is not providing credentials that are valid for long enough. report the error and proceed anyway.
                    if (!amazonS3Credentials.WillBeValidFor(duration))
                    {
                        SensusException.Report("Obtained new AWS S3 credentials, but they are not valid for required duration (" + duration + "). The returned expiration duration is " + amazonS3Credentials.ValidityTimeSpan + ".");
                    }
                }

                // set keys/token for use in the data store
                _iamAccessKey = Protocol.AuthenticationService.AmazonS3Credentials.AccessKeyId;
                _iamSecretKey = Protocol.AuthenticationService.AmazonS3Credentials.SecretAccessKey;
                _sessionToken = Protocol.AuthenticationService.AmazonS3Credentials.SessionToken;
                _region = Protocol.AuthenticationService.AmazonS3Credentials.Region;
            }
        }

        public override async Task<HealthTestResult> TestHealthAsync(List<AnalyticsTrackedEvent> events)
        {
            HealthTestResult result = await base.TestHealthAsync(events);

            string eventName = TrackedEvent.Health + ":" + GetType().Name;
            Dictionary<string, string> properties = new Dictionary<string, string>
            {
                { "Put Success", Convert.ToString(_successfulPutCount.RoundToWholePercentageOf(_putCount, 5)) }
            };

            Analytics.TrackEvent(eventName, properties);

            events.Add(new AnalyticsTrackedEvent(eventName, properties));

            return result;
        }
    }
}<|MERGE_RESOLUTION|>--- conflicted
+++ resolved
@@ -191,15 +191,13 @@
                     {
                         _iamAccessKey = parts[0].Trim();
                         _iamSecretKey = parts[1].Trim();
-<<<<<<< HEAD
 
                         if (parts.Length == 3)
                         {
                             _sessionToken = parts[2].Trim();
                         }
-=======
+
                         validValue = true;
->>>>>>> afab4cb9
                     }
                 }
 
