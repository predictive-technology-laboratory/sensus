// Copyright 2014 The Rector & Visitors of the University of Virginia
//
// Licensed under the Apache License, Version 2.0 (the "License");
// you may not use this file except in compliance with the License.
// You may obtain a copy of the License at
//
//     http://www.apache.org/licenses/LICENSE-2.0
//
// Unless required by applicable law or agreed to in writing, software
// distributed under the License is distributed on an "AS IS" BASIS,
// WITHOUT WARRANTIES OR CONDITIONS OF ANY KIND, either express or implied.
// See the License for the specific language governing permissions and
// limitations under the License.

using Sensus.UI.UiProperties;
using System.Threading;
using System.Threading.Tasks;
using Newtonsoft.Json;
using System;
using Sensus.Callbacks;
using Sensus.Context;
using System.IO;
using Microsoft.AppCenter.Analytics;
using System.Collections.Generic;
using Sensus.Extensions;

namespace Sensus.DataStores.Remote
{
    /// <summary>
    /// 
    /// A Remote Data Store periodically transfers data from the device's <see cref="Local.LocalDataStore"/> to a remote storage system 
    /// (e.g., Amazon's Simple Storage Service). The job of the Remote Data Store is to ensure that data accumulated locally on the device 
    /// are safely transferred off of the device before their accumulated size grows too large or they are corrupted, deleted, lost, etc. 
    /// 
    /// </summary>
    public abstract class RemoteDataStore : DataStore
    {
        /// <summary>
        /// We don't mind write callback lags, since they don't affect any performance metrics and
        /// the latencies aren't inspected when testing data store health or participation. It also
        /// doesn't make sense to force rapid write since data will not have accumulated.
        /// </summary>
        private const bool WRITE_CALLBACK_LAG = true;

        private int _writeDelayMS;
        private int _writeTimeoutMinutes;
        private DateTime? _mostRecentSuccessfulWriteTime;
        private ScheduledCallback _writeCallback;
        private bool _writeOnPowerConnect;
        private bool _requireWiFi;
        private bool _requireCharging;
        private float _requiredBatteryChargeLevelPercent;
        private string _userNotificationMessage;
        private EventHandler<bool> _powerConnectionChanged;
        private CancellationTokenSource _powerConnectWriteCancellationToken;

        /// <summary>
        /// How many milliseconds to pause between each data write cycle.
        /// </summary>
        /// <value>The write delay in milliseconds.</value>
        [EntryIntegerUiProperty("Write Delay (MS):", true, 50, true)]
        public int WriteDelayMS
        {
            get { return _writeDelayMS; }
            set
            {
                if (value <= 1000)
                {
                    value = 1000;
                }

                _writeDelayMS = value;
            }
        }

        /// <summary>
        /// How many minutes the data store has to complete a write before being cancelled.
        /// </summary>
        /// <value>The write timeout in minutes.</value>
        [EntryIntegerUiProperty("Write Timeout (Mins.):", true, 51, true)]
        public int WriteTimeoutMinutes
        {
            get
            {
                return _writeTimeoutMinutes;
            }
            set
            {
                if (value <= 0)
                {
                    value = 1;
                }

                _writeTimeoutMinutes = value;
            }
        }

        /// <summary>
        /// Whether to initiate data upload when the device is plugged in to external 
        /// power. This will still respect the other settings (e.g., <see cref="RequireWiFi"/>).
        /// </summary>
        /// <value><c>true</c> to upload when plugged in, otherwise <c>false</c>.</value>
        [OnOffUiProperty("Write on Power Connect:", true, 52)]
        public bool WriteOnPowerConnect
        {
            get { return _writeOnPowerConnect; }
            set { _writeOnPowerConnect = value; }
        }

        /// <summary>
        /// Whether to require a WiFi connection when uploading data. If this is turned off, substantial data charges might result since 
        /// data will be transferred over the cellular network if WiFi is not available.
        /// </summary>
        /// <value><c>true</c> if WiFi is required; otherwise, <c>false</c>.</value>
        [OnOffUiProperty("Require WiFi:", true, 53)]
        public bool RequireWiFi
        {
            get { return _requireWiFi; }
            set { _requireWiFi = value; }
        }

        /// <summary>
        /// Whether to require external power when uploading data.
        /// </summary>
        /// <value><c>true</c> to require charging; otherwise, <c>false</c>.</value>
        [OnOffUiProperty("Require Charging:", true, 54)]
        public bool RequireCharging
        {
            get { return _requireCharging; }
            set { _requireCharging = value; }
        }

        /// <summary>
        /// The battery charge percent required to write data to the <see cref="RemoteDataStore"/>. This value is 
        /// only considered when <see cref="RequireCharging"/> is <c>false</c>. Since remote data storage relies on wireless
        /// data transmission, significant battery consumption may result. This value provides flexibility when combined with 
        /// <see cref="RequireCharging"/>. For example, when <see cref="RequireCharging"/> is <c>false</c> and 
        /// <see cref="RequiredBatteryChargeLevelPercent"/> is 95%, Sensus will be allowed to transfer data without an external
        /// power source only when the battery is almost fully charged. This will minimize user irritation.
        /// </summary>
        /// <value>The required battery charge level percent.</value>
        [EntryFloatUiProperty("Required Battery Charge (Percent):", true, 55, false)]
        public float RequiredBatteryChargeLevelPercent
        {
            get { return _requiredBatteryChargeLevelPercent; }
            set
            {
                if (value < 0)
                {
                    value = 0;
                }

                _requiredBatteryChargeLevelPercent = value;
            }
        }

        /// <summary>
        /// The message displayed to iOS users when Sensus is in the background and data are scheduled to be transferred
        /// to the <see cref="RemoteDataStore"/>. This message is delivered via a notification in the hope that the user
        /// will open Sensus to transmit the data.
        /// </summary>
        /// <value>The user notification message.</value>
        [EntryStringUiProperty("User Notification Message:", true, 56, true)]
        public string UserNotificationMessage
        {
            get { return _userNotificationMessage; }
            set { _userNotificationMessage = value; }
        }

        [JsonIgnore]
        public abstract bool CanRetrieveWrittenData { get; }

        protected RemoteDataStore()
        {
            _writeTimeoutMinutes = 5;
            _mostRecentSuccessfulWriteTime = null;
            _writeOnPowerConnect = true;
            _requireWiFi = true;
            _requireCharging = true;
            _requiredBatteryChargeLevelPercent = 20;
            _userNotificationMessage = "Please open this notification to submit your data.";

#if DEBUG || UI_TESTING
            WriteDelayMS = 10000;  // 10 seconds...so we can see debugging output quickly
#else
            WriteDelayMS = 1000 * 60 * 60;  // every 60 minutes
#endif

<<<<<<< HEAD
            // instantiate ac handler here
=======
            _powerConnectionChanged = async (sender, connected) =>
            {
                if (connected)
                {
                    if (_writeOnPowerConnect)
                    {
                        SensusServiceHelper.Get().Logger.Log("Writing to remote on power connect signal.", LoggingLevel.Normal, GetType());
                        _powerConnectWriteCancellationToken = new CancellationTokenSource();
                        await WriteLocalDataStoreAsync(_powerConnectWriteCancellationToken.Token);
                    }
                }
                else
                {
                    // cancel any prior write attempts resulting from AC power connection
                    _powerConnectWriteCancellationToken?.Cancel();
                }
            };
>>>>>>> 36ad1668
        }

        public override void Start()
        {
            base.Start();

            _mostRecentSuccessfulWriteTime = DateTime.Now;

            string userNotificationMessage = null;

#if __IOS__
            // we can't wake up the app on ios. this is problematic since data need to be stored locally and remotely
            // in something of a reliable schedule; otherwise, we risk data loss (e.g., from device restarts, app kills, etc.).
            // so, do the best possible thing and bug the user with a notification indicating that data need to be stored.
            userNotificationMessage = _userNotificationMessage;
#endif

            _writeCallback = new ScheduledCallback((callbackId, cancellationToken, letDeviceSleepCallback) => WriteLocalDataStoreAsync(cancellationToken), TimeSpan.FromMilliseconds(_writeDelayMS), TimeSpan.FromMilliseconds(_writeDelayMS), WRITE_CALLBACK_LAG, GetType().FullName, Protocol.Id, Protocol, TimeSpan.FromMinutes(_writeTimeoutMinutes), userNotificationMessage);
            SensusContext.Current.CallbackScheduler.ScheduleCallback(_writeCallback);

            // hook into the AC charge event signal -- add handler to AC broadcast receiver
<<<<<<< HEAD

=======
            SensusContext.Current.PowerConnectionChangeListener.PowerConnectionChanged += _powerConnectionChanged;
>>>>>>> 36ad1668
        }

        public override void Stop()
        {
            SensusContext.Current.CallbackScheduler.UnscheduleCallback(_writeCallback);

<<<<<<< HEAD
            // remove handler
=======
            // unhook from the AC charge event signal -- remove handler to AC broadcast receiver
            SensusContext.Current.PowerConnectionChangeListener.PowerConnectionChanged -= _powerConnectionChanged;
>>>>>>> 36ad1668
        }

        public override void Reset()
        {
            base.Reset();

            _mostRecentSuccessfulWriteTime = null;
            _writeCallback = null;
        }

        public override bool TestHealth(ref List<Tuple<string, Dictionary<string,string>>> events)
        {
            bool restart = base.TestHealth(ref events);

            if (_mostRecentSuccessfulWriteTime.HasValue)
            {
                TimeSpan timeElapsedSincePreviousWrite = DateTime.Now - _mostRecentSuccessfulWriteTime.Value;
                if (timeElapsedSincePreviousWrite.TotalMilliseconds > (_writeDelayMS + 5000))  // system timer callbacks aren't always fired exactly as scheduled, resulting in health tests that identify warning conditions for delayed data storage. allow a small fudge factor to ignore most of these warnings.
                {
                    string eventName = TrackedEvent.Warning + ":" + GetType().Name;
                    Dictionary<string, string> properties = new Dictionary<string, string>
                    {
                        { "Storage Latency", (timeElapsedSincePreviousWrite.TotalMilliseconds).RoundToWhole(1000).ToString() }
                    };

                    Analytics.TrackEvent(eventName, properties);

                    events.Add(new Tuple<string, Dictionary<string, string>>(eventName, properties));
                }
            }

            if (!SensusContext.Current.CallbackScheduler.ContainsCallback(_writeCallback))
            {
                string eventName = TrackedEvent.Error + ":" + GetType().Name;
                Dictionary<string, string> properties = new Dictionary<string, string>
                {
                    { "Missing Callback", _writeCallback.Id }
                };

                Analytics.TrackEvent(eventName, properties);

                events.Add(new Tuple<string, Dictionary<string, string>>(eventName, properties));

                restart = true;
            }

            return restart;
        }

        public Task<bool> WriteLocalDataStoreAsync(CancellationToken cancellationToken)
        {
            bool write = false;

            if (cancellationToken.IsCancellationRequested)
            {
                SensusServiceHelper.Get().Logger.Log("Cancelled write to remote data store via token.", LoggingLevel.Normal, GetType());
            }
            else if (_requireWiFi && !SensusServiceHelper.Get().WiFiConnected)
            {
                SensusServiceHelper.Get().Logger.Log("Required WiFi but device WiFi is not connected.", LoggingLevel.Normal, GetType());
            }
            else if (_requireCharging && !SensusServiceHelper.Get().IsCharging)
            {
                SensusServiceHelper.Get().Logger.Log("Required charging but device is not charging.", LoggingLevel.Normal, GetType());
            }
            // the second condition might seem unnecesary, but the battery charge level in the simulator is always -100 percent, which will always be less than 
            // the required level. the second condition ensures proper operation in the simulator as well as on real devices.
            else if (!_requireCharging && _requiredBatteryChargeLevelPercent > 0 && SensusServiceHelper.Get().BatteryChargePercent < _requiredBatteryChargeLevelPercent)
            {
                SensusServiceHelper.Get().Logger.Log("Charging not required, but the battery charge percent is lower than required.", LoggingLevel.Normal, GetType());
            }
            else
            {
                write = true;
            }

            if (write)
            {
                return Task.Run(async () =>
                {
                    // instruct the local data store to write its data to the remote data store.
                    await Protocol.LocalDataStore.WriteToRemoteAsync(cancellationToken);
                    _mostRecentSuccessfulWriteTime = DateTime.Now;
                    return true;
                });
            }
            else
            {
                return Task.FromResult(false);
            }
        }

        /// <summary>
        /// Writes a stream of <see cref="Datum"/> objects.
        /// </summary>
        /// <returns>The stream.</returns>
        /// <param name="stream">Stream.</param>
        /// <param name="name">Descriptive name for the stream.</param>
        /// <param name="contentType">MIME content type for the stream.</param>
        /// <param name="cancellationToken">Cancellation token.</param>
        public abstract Task WriteDataStreamAsync(Stream stream, string name, string contentType, CancellationToken cancellationToken);

        /// <summary>
        /// Writes a single <see cref="Datum"/> to the <see cref="RemoteDataStore"/>.
        /// </summary>
        /// <returns>Task.</returns>
        /// <param name="datum">Datum.</param>
        /// <param name="cancellationToken">Cancellation token.</param>
        public abstract Task WriteDatumAsync(Datum datum, CancellationToken cancellationToken);

        /// <summary>
        /// Gets the key (identifier) value for a <see cref="Datum"/>. Used within <see cref="WriteDatumAsync"/> and <see cref="GetDatumAsync"/>.
        /// </summary>
        /// <returns>The datum key.</returns>
        /// <param name="datum">Datum.</param>
        public abstract string GetDatumKey(Datum datum);

        /// <summary>
        /// Retrieves a single <see cref="Datum"/> from the <see cref="RemoteDataStore"/>.
        /// </summary>
        /// <returns>The datum.</returns>
        /// <param name="datumKey">Datum key.</param>
        /// <param name="cancellationToken">Cancellation token.</param>
        /// <typeparam name="T">The type of <see cref="Datum"/> to retrieve.</typeparam>
        public abstract Task<T> GetDatumAsync<T>(string datumKey, CancellationToken cancellationToken) where T : Datum;
    }
}<|MERGE_RESOLUTION|>--- conflicted
+++ resolved
@@ -186,9 +186,6 @@
             WriteDelayMS = 1000 * 60 * 60;  // every 60 minutes
 #endif
 
-<<<<<<< HEAD
-            // instantiate ac handler here
-=======
             _powerConnectionChanged = async (sender, connected) =>
             {
                 if (connected)
@@ -206,7 +203,6 @@
                     _powerConnectWriteCancellationToken?.Cancel();
                 }
             };
->>>>>>> 36ad1668
         }
 
         public override void Start()
@@ -228,23 +224,15 @@
             SensusContext.Current.CallbackScheduler.ScheduleCallback(_writeCallback);
 
             // hook into the AC charge event signal -- add handler to AC broadcast receiver
-<<<<<<< HEAD
-
-=======
             SensusContext.Current.PowerConnectionChangeListener.PowerConnectionChanged += _powerConnectionChanged;
->>>>>>> 36ad1668
         }
 
         public override void Stop()
         {
             SensusContext.Current.CallbackScheduler.UnscheduleCallback(_writeCallback);
 
-<<<<<<< HEAD
-            // remove handler
-=======
             // unhook from the AC charge event signal -- remove handler to AC broadcast receiver
             SensusContext.Current.PowerConnectionChangeListener.PowerConnectionChanged -= _powerConnectionChanged;
->>>>>>> 36ad1668
         }
 
         public override void Reset()
