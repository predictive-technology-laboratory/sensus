﻿// Copyright 2014 The Rector & Visitors of the University of Virginia
//
// Licensed under the Apache License, Version 2.0 (the "License");
// you may not use this file except in compliance with the License.
// You may obtain a copy of the License at
//
//     http://www.apache.org/licenses/LICENSE-2.0
//
// Unless required by applicable law or agreed to in writing, software
// distributed under the License is distributed on an "AS IS" BASIS,
// WITHOUT WARRANTIES OR CONDITIONS OF ANY KIND, either express or implied.
// See the License for the specific language governing permissions and
// limitations under the License.

using Sensus.UI.UiProperties;
using System.Threading;
using System.Threading.Tasks;
using Newtonsoft.Json;
using System;
using Sensus.Callbacks;
using Sensus.Context;
using System.IO;
using Microsoft.AppCenter.Analytics;
using System.Collections.Generic;
using Sensus.Extensions;

namespace Sensus.DataStores.Remote
{
    /// <summary>
    /// 
    /// A Remote Data Store periodically transfers data from the device's <see cref="Local.LocalDataStore"/> to a remote storage system 
    /// (e.g., Amazon's Simple Storage Service). The job of the Remote Data Store is to ensure that data accumulated locally on the device 
    /// are safely transferred off of the device before their accumulated size grows too large or they are corrupted, deleted, lost, etc. 
    /// 
    /// </summary>
    public abstract class RemoteDataStore : DataStore
    {
        /// <summary>
        /// We don't mind write callback lags, since they don't affect any performance metrics and
        /// the latencies aren't inspected when testing data store health or participation. It also
        /// doesn't make sense to force rapid write since data will not have accumulated.
        /// </summary>
        private const bool WRITE_CALLBACK_LAG = true;

        private int _writeDelayMS;
        private int _writeTimeoutMinutes;
        private DateTime? _mostRecentSuccessfulWriteTime;
        private ScheduledCallback _writeCallback;
        private bool _requireWiFi;
        private bool _requireCharging;
        private float _requiredBatteryChargeLevelPercent;
        private string _userNotificationMessage;

        /// <summary>
        /// How many milliseconds to pause between each writing data.
        /// </summary>
        /// <value>The write delay in milliseconds.</value>
        [EntryIntegerUiProperty("Write Delay (MS):", true, 2)]
        public int WriteDelayMS
        {
            get { return _writeDelayMS; }
            set
            {
                if (value <= 1000)
                {
                    value = 1000;
                }

                _writeDelayMS = value;
            }
        }

        /// <summary>
        /// How many minutes the data store has to complete a write before being cancelled.
        /// </summary>
        /// <value>The write timeout in minutes.</value>
        [EntryIntegerUiProperty("Write Timeout (Mins.):", true, 3)]
        public int WriteTimeoutMinutes
        {
            get
            {
                return _writeTimeoutMinutes;
            }
            set
            {
                if (value <= 0)
                {
                    value = 1;
                }

                _writeTimeoutMinutes = value;
            }
        }

        /// <summary>
        /// Whether to require a WiFi connection when uploading data. If this is turned off, substantial data charges might result since 
        /// data will be transferred over the cellular network if WiFi is not available.
        /// </summary>
        /// <value><c>true</c> if WiFi is required; otherwise, <c>false</c>.</value>
        [OnOffUiProperty("Require WiFi:", true, int.MaxValue)]
        public bool RequireWiFi
        {
            get { return _requireWiFi; }
            set { _requireWiFi = value; }
        }

        /// <summary>
        /// Whether to require external power when uploading data.
        /// </summary>
        /// <value><c>true</c> to require charging; otherwise, <c>false</c>.</value>
        [OnOffUiProperty("Require Charging:", true, int.MaxValue)]
        public bool RequireCharging
        {
            get { return _requireCharging; }
            set { _requireCharging = value; }
        }

        /// <summary>
        /// The battery charge percent required to write data to the <see cref="RemoteDataStore"/>. This value is 
        /// only considered when <see cref="RequireCharging"/> is <c>false</c>. Since remote data storage relies on wireless
        /// data transmission, significant battery consumption may result. This value provides flexibility when combined with 
        /// <see cref="RequireCharging"/>. For example, when <see cref="RequireCharging"/> is <c>false</c> and 
        /// <see cref="RequiredBatteryChargeLevelPercent"/> is 95%, Sensus will be allowed to transfer data without an external
        /// power source only when the battery is almost fully charged. This will minimize user irritation.
        /// </summary>
        /// <value>The required battery charge level percent.</value>
        [EntryFloatUiProperty("Required Battery Charge (Percent):", true, int.MaxValue)]
        public float RequiredBatteryChargeLevelPercent
        {
            get { return _requiredBatteryChargeLevelPercent; }
            set
            {
                if (value < 0)
                {
                    value = 0;
                }

                _requiredBatteryChargeLevelPercent = value;
            }
        }

        /// <summary>
        /// The message displayed to iOS users when Sensus is in the background and data are scheduled to be transferred
        /// to the <see cref="RemoteDataStore"/>. This message is delivered via a notification in the hope that the user
        /// will open Sensus to transmit the data.
        /// </summary>
        /// <value>The user notification message.</value>
        [EntryStringUiProperty("User Notification Message:", true, int.MaxValue)]
        public string UserNotificationMessage
        {
            get { return _userNotificationMessage; }
            set { _userNotificationMessage = value; }
        }

        [JsonIgnore]
        public abstract bool CanRetrieveWrittenData { get; }

        protected RemoteDataStore()
        {
            _writeTimeoutMinutes = 5;
            _mostRecentSuccessfulWriteTime = null;
            _requireWiFi = true;
            _requireCharging = true;
            _requiredBatteryChargeLevelPercent = 20;
            _userNotificationMessage = "Please open this notification to submit your data.";

<<<<<<< HEAD
#if DEBUG || UI_TESTING
            WriteDelayMS = 10000;  // 10 seconds...so we can see debugging output quickly
=======
#if DEBUG || ENABLE_TEST_CLOUD
            CommitDelayMS = 10000;  // 10 seconds...so we can see debugging output quickly
>>>>>>> ce158e09
#else
            WriteDelayMS = 1000 * 60 * 60;  // every 60 minutes
#endif
        }

        public override void Start()
        {
            base.Start();

            _mostRecentSuccessfulWriteTime = DateTime.Now;

            string userNotificationMessage = null;

#if __IOS__
            // we can't wake up the app on ios. this is problematic since data need to be stored locally and remotely
            // in something of a reliable schedule; otherwise, we risk data loss (e.g., from device restarts, app kills, etc.).
            // so, do the best possible thing and bug the user with a notification indicating that data need to be stored.
            userNotificationMessage = _userNotificationMessage;
#endif

            _writeCallback = new ScheduledCallback((callbackId, cancellationToken, letDeviceSleepCallback) => WriteLocalDataStoreAsync(cancellationToken), TimeSpan.FromMilliseconds(_writeDelayMS), TimeSpan.FromMilliseconds(_writeDelayMS), WRITE_CALLBACK_LAG, GetType().FullName, Protocol.Id, Protocol, TimeSpan.FromMinutes(_writeTimeoutMinutes), userNotificationMessage);
            SensusContext.Current.CallbackScheduler.ScheduleCallback(_writeCallback);
        }

        public override void Stop()
        {
            SensusContext.Current.CallbackScheduler.UnscheduleCallback(_writeCallback);
        }

        public override void Reset()
        {
            base.Reset();

            _mostRecentSuccessfulWriteTime = null;
            _writeCallback = null;
        }

        public override bool TestHealth(ref List<Tuple<string, Dictionary<string,string>>> events)
        {
            bool restart = base.TestHealth(ref events);

            if (_mostRecentSuccessfulWriteTime.HasValue)
            {
                TimeSpan timeElapsedSincePreviousWrite = DateTime.Now - _mostRecentSuccessfulWriteTime.Value;
                if (timeElapsedSincePreviousWrite.TotalMilliseconds > (_writeDelayMS + 5000))  // system timer callbacks aren't always fired exactly as scheduled, resulting in health tests that identify warning conditions for delayed data storage. allow a small fudge factor to ignore most of these warnings.
                {
                    string eventName = TrackedEvent.Warning + ":" + GetType().Name;
                    Dictionary<string, string> properties = new Dictionary<string, string>
                    {
                        { "Storage Latency", (timeElapsedSincePreviousWrite.TotalMilliseconds).Round(1000).ToString() }
                    };

                    Analytics.TrackEvent(eventName, properties);

                    events.Add(new Tuple<string, Dictionary<string, string>>(eventName, properties));
                }
            }

            if (!SensusContext.Current.CallbackScheduler.ContainsCallback(_writeCallback))
            {
                string eventName = TrackedEvent.Error + ":" + GetType().Name;
                Dictionary<string, string> properties = new Dictionary<string, string>
                {
                    { "Missing Callback", _writeCallback.Id }
                };

                Analytics.TrackEvent(eventName, properties);

                events.Add(new Tuple<string, Dictionary<string, string>>(eventName, properties));

                restart = true;
            }

            return restart;
        }

        public Task WriteLocalDataStoreAsync(CancellationToken cancellationToken)
        {
            bool write = false;

            if (cancellationToken.IsCancellationRequested)
            {
                SensusServiceHelper.Get().Logger.Log("Cancelled write to remote data store via token.", LoggingLevel.Normal, GetType());
            }
            else if (_requireWiFi && !SensusServiceHelper.Get().WiFiConnected)
            {
                SensusServiceHelper.Get().Logger.Log("Required WiFi but device WiFi is not connected.", LoggingLevel.Normal, GetType());
            }
            else if (_requireCharging && !SensusServiceHelper.Get().IsCharging)
            {
                SensusServiceHelper.Get().Logger.Log("Required charging but device is not charging.", LoggingLevel.Normal, GetType());
            }
            // the second condition might seem unnecesary, but the battery charge level in the simulator is always -100 percent, which will always be less than 
            // the required level. the second condition ensures proper operation in the simulator as well as on real devices.
            else if (!_requireCharging && _requiredBatteryChargeLevelPercent > 0 && SensusServiceHelper.Get().BatteryChargePercent < _requiredBatteryChargeLevelPercent)
            {
                SensusServiceHelper.Get().Logger.Log("Charging not required, but the battery charge percent is lower than required.", LoggingLevel.Normal, GetType());
            }
            else
            {
                write = true;
            }

            if (write)
            {
                return Task.Run(async () =>
                {
#if __IOS__
                    // on ios the user must activate the app in order to save data. give the user some feedback to let them know that this is 
                    // going to happen and might take some time. if they background the app the write will be canceled if it runs out of background
                    // time.
                    await SensusServiceHelper.Get().FlashNotificationAsync("Submitting data. Please wait for success confirmation...");
#endif

                    // instruct the local data store to write its data to the remote data store.
                    await Protocol.LocalDataStore.WriteToRemoteAsync(cancellationToken);
                    _mostRecentSuccessfulWriteTime = DateTime.Now; 

#if __IOS__
                    // on ios the user must activate the app in order to save data. give the user some feedback to let them know that the data were stored remotely.
                    await SensusServiceHelper.Get().FlashNotificationAsync("Submitted data to the \"" + Protocol.Name + "\" study. Thank you!");
#endif
                });
            }
            else
            {
                return Task.FromResult(false);
            }
        }

        /// <summary>
        /// Writes a stream of <see cref="Datum"/> objects.
        /// </summary>
        /// <returns>The stream.</returns>
        /// <param name="stream">Stream.</param>
        /// <param name="name">Descriptive name for the stream.</param>
        /// <param name="contentType">MIME content type for the stream.</param>
        /// <param name="cancellationToken">Cancellation token.</param>
        public abstract Task WriteDataStreamAsync(Stream stream, string name, string contentType, CancellationToken cancellationToken);

        /// <summary>
        /// Writes a single <see cref="Datum"/> to the <see cref="RemoteDataStore"/>.
        /// </summary>
        /// <returns>Task.</returns>
        /// <param name="datum">Datum.</param>
        /// <param name="cancellationToken">Cancellation token.</param>
        public abstract Task WriteDatumAsync(Datum datum, CancellationToken cancellationToken);

        /// <summary>
        /// Gets the key (identifier) value for a <see cref="Datum"/>. Used within <see cref="WriteDatumAsync"/> and <see cref="GetDatumAsync"/>.
        /// </summary>
        /// <returns>The datum key.</returns>
        /// <param name="datum">Datum.</param>
        public abstract string GetDatumKey(Datum datum);

        /// <summary>
        /// Retrieves a single <see cref="Datum"/> from the <see cref="RemoteDataStore"/>.
        /// </summary>
        /// <returns>The datum.</returns>
        /// <param name="datumKey">Datum key.</param>
        /// <param name="cancellationToken">Cancellation token.</param>
        /// <typeparam name="T">The type of <see cref="Datum"/> to retrieve.</typeparam>
        public abstract Task<T> GetDatumAsync<T>(string datumKey, CancellationToken cancellationToken) where T : Datum;
    }
}<|MERGE_RESOLUTION|>--- conflicted
+++ resolved
@@ -164,13 +164,8 @@
             _requiredBatteryChargeLevelPercent = 20;
             _userNotificationMessage = "Please open this notification to submit your data.";
 
-<<<<<<< HEAD
 #if DEBUG || UI_TESTING
             WriteDelayMS = 10000;  // 10 seconds...so we can see debugging output quickly
-=======
-#if DEBUG || ENABLE_TEST_CLOUD
-            CommitDelayMS = 10000;  // 10 seconds...so we can see debugging output quickly
->>>>>>> ce158e09
 #else
             WriteDelayMS = 1000 * 60 * 60;  // every 60 minutes
 #endif
