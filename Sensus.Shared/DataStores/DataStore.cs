// Copyright 2014 The Rector & Visitors of the University of Virginia
//
// Licensed under the Apache License, Version 2.0 (the "License");
// you may not use this file except in compliance with the License.
// You may obtain a copy of the License at
//
//     http://www.apache.org/licenses/LICENSE-2.0
//
// Unless required by applicable law or agreed to in writing, software
// distributed under the License is distributed on an "AS IS" BASIS,
// WITHOUT WARRANTIES OR CONDITIONS OF ANY KIND, either express or implied.
// See the License for the specific language governing permissions and
// limitations under the License.

using Newtonsoft.Json;
using System;
using System.Threading;
using System.Threading.Tasks;
using System.Collections.Generic;
using Sensus.UI.UiProperties;
using Sensus.Exceptions;
using Sensus.DataStores.Remote;
using Sensus.Context;
using Sensus.Callbacks;

namespace Sensus.DataStores
{
    /// <summary>
    /// An abstract repository for probed data.
    /// </summary>
    public abstract class DataStore
    {
        private const int COMMIT_CHUNK_SIZE = 10000;

        /// <summary>
        /// Commits data from a passed set to a data store, and then releases (removes) the committed data from the passed set.
        /// </summary>
        /// <returns>A task for the operation</returns>
        /// <param name="data">Data to commit. Data will be removed from this collection when they are successfully committed.</param>
        /// <param name="dataStore">Data store to commit to.</param>
        /// <param name="cancellationToken">Cancellation token.</param>
        protected static Task CommitAndReleaseAsync(HashSet<Datum> data, DataStore dataStore, CancellationToken cancellationToken)
        {
            return Task.Run(async () =>
            {
                try
                {
                    dataStore._committing = true;

                    // the data set passed in is open to modification, and callers might continue adding data after this method returns.
                    // so, we can't simply commit until data is empty since it may never be empty. instead, commit a predetermined number
                    // of chunks.
                    int maxNumChunks;
                    lock (data)
                    {
                        maxNumChunks = (int)Math.Ceiling(data.Count / (double)COMMIT_CHUNK_SIZE);
                    }

                    // process all chunks, stopping for cancellation.
                    HashSet<Datum> chunk = new HashSet<Datum>();
                    int chunksCommitted = 0;
                    while (!cancellationToken.IsCancellationRequested && chunksCommitted < maxNumChunks)
                    {
                        // build a new chunk, stopping for cancellation, exhaustion of data, or full chunk.
                        chunk.Clear();

                        lock (data)
                        {
                            foreach (Datum datum in data)
                            {
                                chunk.Add(datum);

                                if (cancellationToken.IsCancellationRequested || chunk.Count >= COMMIT_CHUNK_SIZE)
                                    break;
                            }
                        }

                        // commit chunk as long as we're not canceled and the chunk has something in it
                        int dataCommitted = 0;
                        if (!cancellationToken.IsCancellationRequested && chunk.Count > 0)
                        {
                            List<Datum> committedData = await dataStore.CommitAsync(chunk, cancellationToken);

                            lock (data)
                            {
                                foreach (Datum committedDatum in committedData)
                                {
                                    // remove committed data from the data that were passed in. if we check for and break
                                    // on cancellation here, the committed data will not be treated as such. we need to 
                                    // remove them from the data collection to indicate to the caller that they were committed.
                                    data.Remove(committedDatum);
                                    ++dataCommitted;
                                    ++dataStore.CommittedDataCount;
                                }
                            }
                        }

                        // if didn't commit anything, then we've been canceled, there's nothing to commit, or the commit failed.
                        // in any of these cases, we should not proceed with the next chunk. the caller will need to retry the commit.
                        if (dataCommitted == 0)
                            break;

                        ++chunksCommitted;
                    }

                    // no exceptions were thrown, so we consider this a successful commit.
                    dataStore._mostRecentSuccessfulCommitTime = DateTime.Now;
                }
                finally
                {
                    dataStore._committing = false;
                }
            });
        }

        /// <summary>
        /// We don't mind commit callback lags, since they don't affect any performance metrics and
        /// the latencies aren't inspected when testing data store health or participation. It also
        /// doesn't make sense to force rapid commits since data will not have accumulated.
        /// </summary>
        private const bool COMMIT_CALLBACK_LAG = true;

        private int _commitDelayMS;
        private int _commitTimeoutMinutes;
        private bool _running;
        private Protocol _protocol;
        private DateTime? _mostRecentSuccessfulCommitTime;
        private HashSet<Datum> _data;
        private ScheduledCallback _commitCallback;
        private long _addedDataCount;
        private long _committedDataCount;
        private bool _sizeTriggeredCommitRunning;
        private bool _forcedCommitRunning;
        private bool _committing;

        [EntryIntegerUiProperty("Commit Delay (MS):", true, 2)]
        public int CommitDelayMS
        {
            get { return _commitDelayMS; }
            set
            {
                if (value <= 1000)
                    value = 1000;

                _commitDelayMS = value;
            }
        }

        [EntryIntegerUiProperty("Commit Timeout (Mins.):", true, 3)]
        public int CommitTimeoutMinutes
        {
            get
            {
                return _commitTimeoutMinutes;
            }
            set
            {
                if (value <= 0)
                    value = 1;

                _commitTimeoutMinutes = value;
            }
        }

        public Protocol Protocol
        {
            get { return _protocol; }
            set { _protocol = value; }
        }

        [JsonIgnore]
        public bool Running
        {
            get { return _running; }
        }

        [JsonIgnore]
        public abstract string DisplayName { get; }

        [JsonIgnore]
        public abstract bool Clearable { get; }

        /// <summary>
        /// Gets or sets the number of data ever commited to this data store.
        /// </summary>
        /// <value>The committed data count.</value>
        public long CommittedDataCount
        {
            get
            {
                return _committedDataCount;
            }

            set
            {
                _committedDataCount = value;
            }
        }

        /// <summary>
        /// Gets or sets the number of data ever added to this data store.
        /// </summary>
        /// <value>The added data count.</value>
        public long AddedDataCount
        {
            get
            {
                return _addedDataCount;
            }

            set
            {
                _addedDataCount = value;
            }
        }

        protected DataStore()
        {
            _commitDelayMS = 10000;
            _commitTimeoutMinutes = 5;
            _running = false;
            _mostRecentSuccessfulCommitTime = null;
            _data = new HashSet<Datum>();
            _committedDataCount = 0;
            _addedDataCount = 0;
            _sizeTriggeredCommitRunning = false;
            _forcedCommitRunning = false;
        }

        /// <summary>
        /// Starts the commit thread. This should always be called last within child-class overrides.
        /// </summary>
        public virtual void Start()
        {
            if (!_running)
            {
                _running = true;
                SensusServiceHelper.Get().Logger.Log("Starting.", LoggingLevel.Normal, GetType());
                _mostRecentSuccessfulCommitTime = DateTime.Now;
                string userNotificationMessage = null;

#if __IOS__
                // we can't wake up the app on ios. this is problematic since data need to be stored locally and remotely
                // in something of a reliable schedule; otherwise, we risk data loss (e.g., from device restarts, app kills, etc.).
                // so, do the best possible thing and bug the user with a notification indicating that data need to be stored.
                // only do this for the remote data store to that we don't get duplicate notifications.
                if (this is RemoteDataStore)
                    userNotificationMessage = "Please open this notification to submit your data for the \"" + _protocol.Name + "\" study.";
#endif

<<<<<<< HEAD
                _commitCallback = new ScheduledCallback(CommitAndReleaseAddedDataAsync, GetType().FullName, Protocol.Id, Protocol.Id, TimeSpan.FromMinutes(_commitTimeoutMinutes), userNotificationMessage);
=======
                _commitCallback = new ScheduledCallback((callbackId, cancellationToken, letDeviceSleepCallback) => CommitAndReleaseAddedDataAsync(cancellationToken), GetType().FullName, Protocol.Id, TimeSpan.FromMinutes(_commitTimeoutMinutes), userNotificationMessage);
>>>>>>> f0b7a0b1
                SensusContext.Current.CallbackScheduler.ScheduleRepeatingCallback(_commitCallback, _commitDelayMS, _commitDelayMS, COMMIT_CALLBACK_LAG);
            }
        }

        /// <summary>
        /// Adds a datum to the in-memory storage of this data store.
        /// </summary>
        /// <returns>Task for the operation</returns>
        /// <param name="datum">Datum to add.</param>
        /// <param name="cancellationToken">Cancellation token.</param>
        /// <param name="forceCommit">If set to <c>true</c> force immediate commit of added data.</param>
        public Task AddAsync(Datum datum, CancellationToken cancellationToken, bool forceCommit)
        {
            lock (_data)
            {
                _data.Add(datum);
                ++_addedDataCount;

                SensusServiceHelper.Get().Logger.Log("Stored datum:  " + datum.GetType().Name, LoggingLevel.Debug, GetType());

                if (!_sizeTriggeredCommitRunning && !_forcedCommitRunning)
                {
                    // if we've accumulated a chunk in memory, commit the chunk to reduce memory pressure
                    if (_data.Count >= COMMIT_CHUNK_SIZE)
                    {
                        SensusServiceHelper.Get().Logger.Log("Running size-triggered commit.", LoggingLevel.Normal, GetType());

                        _sizeTriggeredCommitRunning = true;

                        return Task.Run(async () =>
                        {
                            try
                            {
                                await CommitAndReleaseAddedDataAsync(cancellationToken);
                            }
                            catch (Exception ex)
                            {
                                SensusServiceHelper.Get().Logger.Log("Failed to run size-triggered commit:  " + ex.Message, LoggingLevel.Normal, GetType());
                            }
                            finally
                            {
                                _sizeTriggeredCommitRunning = false;
                            }
                        });
                    }
                    else if (forceCommit)
                    {
                        SensusServiceHelper.Get().Logger.Log("Running forced commit.", LoggingLevel.Normal, GetType());

                        _forcedCommitRunning = true;

                        return Task.Run(async () =>
                        {
                            try
                            {
                                await CommitAndReleaseAddedDataAsync(cancellationToken);
                            }
                            catch (Exception ex)
                            {
                                SensusServiceHelper.Get().Logger.Log("Failed to run forced commit:  " + ex.Message, LoggingLevel.Normal, GetType());
                            }
                            finally
                            {
                                _forcedCommitRunning = false;
                            }
                        });
                    }
                }

                return Task.FromResult(false);
            }
        }

        public virtual Task CommitAndReleaseAddedDataAsync(CancellationToken cancellationToken)
        {
            if (_running)
                return CommitAndReleaseAsync(_data, this, cancellationToken);
            else
                return Task.FromResult(false);
        }

        public async Task<bool> CommitAsync(Datum datum, CancellationToken cancellationToken)
        {
            try
            {
                _committing = true;
                bool committed = (await CommitAsync(new Datum[] { datum }, cancellationToken)).Contains(datum);
                _mostRecentSuccessfulCommitTime = DateTime.Now;
                return committed;
            }
            finally
            {
                _committing = false;
            }
        }

        protected abstract Task<List<Datum>> CommitAsync(IEnumerable<Datum> data, CancellationToken cancellationToken);

        public virtual void Clear()
        {
            lock (_data)
            {
                _data.Clear();
            }
        }

        /// <summary>
        /// Stops the commit thread. This should always be called first within parent-class overrides.
        /// </summary>
        public virtual void Stop()
        {
            if (_running)
            {
                _running = false;
                SensusServiceHelper.Get().Logger.Log("Stopping.", LoggingLevel.Normal, GetType());
                SensusContext.Current.CallbackScheduler.UnscheduleCallback(_commitCallback?.Id);
            }
        }

        public void Restart()
        {
            Stop();
            Start();
        }

        public virtual bool TestHealth(ref string error, ref string warning, ref string misc)
        {
            bool restart = false;

            if (!_running)
            {
                error += "Datastore \"" + GetType().FullName + "\" is not running." + Environment.NewLine;
                restart = true;
            }

            if (!_committing && _mostRecentSuccessfulCommitTime.HasValue)
            {
                TimeSpan timeElapsedSinceLastCommit = DateTime.Now - _mostRecentSuccessfulCommitTime.Value;
                if (timeElapsedSinceLastCommit.TotalMilliseconds > (_commitDelayMS + 5000))  // system timer callbacks aren't always fired exactly as scheduled, resulting in health tests that identify warning conditions for delayed data storage. allow a small fudge factor to ignore most of these warnings.
                    warning += "Datastore \"" + GetType().FullName + "\" has not committed data in " + timeElapsedSinceLastCommit + " (commit delay = " + _commitDelayMS + "ms)." + Environment.NewLine;
            }

            lock (_data)
            {
                string dataStoreName = GetType().Name;
                misc += dataStoreName + " - added:  " + _addedDataCount + Environment.NewLine +
                        dataStoreName + " - in memory:  " + _data.Count + Environment.NewLine +
                        dataStoreName + " - committed:  " + _committedDataCount + Environment.NewLine;
            }

            return restart;
        }

        public virtual void Reset()
        {
            if (_running)
                throw new Exception("Cannot reset data store while it is running.");

            _mostRecentSuccessfulCommitTime = null;
            _commitCallback = null;
            _addedDataCount = 0;
            _committedDataCount = 0;

            lock (_data)
            {
                _data.Clear();
            }
        }

        public DataStore Copy()
        {
            JsonSerializerSettings settings = new JsonSerializerSettings
            {
                PreserveReferencesHandling = PreserveReferencesHandling.None,
                ReferenceLoopHandling = ReferenceLoopHandling.Ignore,
                TypeNameHandling = TypeNameHandling.All,
                ConstructorHandling = ConstructorHandling.AllowNonPublicDefaultConstructor
            };

            try
            {
                SensusServiceHelper.Get().FlashNotificationsEnabled = false;
                return JsonConvert.DeserializeObject<DataStore>(JsonConvert.SerializeObject(this, settings), settings);
            }
            catch (Exception ex)
            {
                string message = $"Failed to copy data store:  {ex.Message}";
                SensusServiceHelper.Get().Logger.Log(message, LoggingLevel.Normal, GetType());
                SensusException.Report(message, ex);
                return null;
            }
            finally
            {
                SensusServiceHelper.Get().FlashNotificationsEnabled = true;
            }
        }
    }
}<|MERGE_RESOLUTION|>--- conflicted
+++ resolved
@@ -246,13 +246,9 @@
                 // only do this for the remote data store to that we don't get duplicate notifications.
                 if (this is RemoteDataStore)
                     userNotificationMessage = "Please open this notification to submit your data for the \"" + _protocol.Name + "\" study.";
-#endif
-
-<<<<<<< HEAD
-                _commitCallback = new ScheduledCallback(CommitAndReleaseAddedDataAsync, GetType().FullName, Protocol.Id, Protocol.Id, TimeSpan.FromMinutes(_commitTimeoutMinutes), userNotificationMessage);
-=======
-                _commitCallback = new ScheduledCallback((callbackId, cancellationToken, letDeviceSleepCallback) => CommitAndReleaseAddedDataAsync(cancellationToken), GetType().FullName, Protocol.Id, TimeSpan.FromMinutes(_commitTimeoutMinutes), userNotificationMessage);
->>>>>>> f0b7a0b1
+#endif  
+
+                _commitCallback = new ScheduledCallback((callbackId, cancellationToken, letDeviceSleepCallback) => CommitAndReleaseAddedDataAsync(cancellationToken), GetType().FullName, Protocol.Id, Protocol.Id, TimeSpan.FromMinutes(_commitTimeoutMinutes), userNotificationMessage);
                 SensusContext.Current.CallbackScheduler.ScheduleRepeatingCallback(_commitCallback, _commitDelayMS, _commitDelayMS, COMMIT_CALLBACK_LAG);
             }
         }
