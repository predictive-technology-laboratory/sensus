// Copyright 2014 The Rector & Visitors of the University of Virginia
//
// Licensed under the Apache License, Version 2.0 (the "License");
// you may not use this file except in compliance with the License.
// You may obtain a copy of the License at
//
//     http://www.apache.org/licenses/LICENSE-2.0
//
// Unless required by applicable law or agreed to in writing, software
// distributed under the License is distributed on an "AS IS" BASIS,
// WITHOUT WARRANTIES OR CONDITIONS OF ANY KIND, either express or implied.
// See the License for the specific language governing permissions and
// limitations under the License.

using Newtonsoft.Json;
using System;
using System.Threading;
using System.Threading.Tasks;
using System.Collections.Generic;
using Sensus.UI.UiProperties;
using Sensus.Exceptions;
using Sensus.DataStores.Remote;
using Sensus.Context;
using Sensus.Callbacks;

namespace Sensus.DataStores
{
    /// <summary>
    /// An abstract repository for probed data.
    /// </summary>
    public abstract class DataStore
    {
        private const int COMMIT_CHUNK_SIZE = 10000;

        /// <summary>
        /// Commits data from a passed set to a data store, and then releases (removes) the committed data from the passed set.
        /// </summary>
        /// <returns>A task for the operation</returns>
        /// <param name="data">Data to commit. Data will be removed from this collection when they are successfully committed.</param>
        /// <param name="dataStore">Data store to commit to.</param>
        /// <param name="cancellationToken">Cancellation token.</param>
        protected static Task CommitAndReleaseAsync(HashSet<Datum> data, DataStore dataStore, CancellationToken cancellationToken)
        {
            return Task.Run(async () =>
            {
                try
                {
                    dataStore._committing = true;

                    // the data set passed in is open to modification, and callers might continue adding data after this method returns.
                    // so, we can't simply commit until data is empty since it may never be empty. instead, commit a predetermined number
                    // of chunks.
                    int maxNumChunks;
                    lock (data)
                    {
                        maxNumChunks = (int)Math.Ceiling(data.Count / (double)COMMIT_CHUNK_SIZE);
                    }

                    // process all chunks, stopping for cancellation.
                    HashSet<Datum> chunk = new HashSet<Datum>();
                    int chunksCommitted = 0;
                    while (!cancellationToken.IsCancellationRequested && chunksCommitted < maxNumChunks)
                    {
                        // build a new chunk, stopping for cancellation, exhaustion of data, or full chunk.
                        chunk.Clear();

                        lock (data)
                        {
                            foreach (Datum datum in data)
                            {
                                chunk.Add(datum);

                                if (cancellationToken.IsCancellationRequested || chunk.Count >= COMMIT_CHUNK_SIZE)
                                    break;
                            }
                        }

                        // commit chunk as long as we're not canceled and the chunk has something in it
                        int dataCommitted = 0;
                        if (!cancellationToken.IsCancellationRequested && chunk.Count > 0)
                        {
                            List<Datum> committedData = await dataStore.CommitAsync(chunk, cancellationToken);

                            lock (data)
                            {
                                foreach (Datum committedDatum in committedData)
                                {
                                    // remove committed data from the data that were passed in. if we check for and break
                                    // on cancellation here, the committed data will not be treated as such. we need to 
                                    // remove them from the data collection to indicate to the caller that they were committed.
                                    data.Remove(committedDatum);
                                    ++dataCommitted;
                                    ++dataStore.CommittedDataCount;
                                }
                            }
                        }

                        // if didn't commit anything, then we've been canceled, there's nothing to commit, or the commit failed.
                        // in any of these cases, we should not proceed with the next chunk. the caller will need to retry the commit.
                        if (dataCommitted == 0)
                            break;

                        ++chunksCommitted;
                    }

                    // no exceptions were thrown, so we consider this a successful commit.
                    dataStore._mostRecentSuccessfulCommitTime = DateTime.Now;
                }
                finally
                {
                    dataStore._committing = false;
                }
            });
        }

        /// <summary>
        /// We don't mind commit callback lags, since they don't affect any performance metrics and
        /// the latencies aren't inspected when testing data store health or participation. It also
        /// doesn't make sense to force rapid commits since data will not have accumulated.
        /// </summary>
        private const bool COMMIT_CALLBACK_LAG = true;

        private int _commitDelayMS;
        private int _commitTimeoutMinutes;
        private bool _running;
        private Protocol _protocol;
        private DateTime? _mostRecentSuccessfulCommitTime;
        private HashSet<Datum> _data;
        private ScheduledCallback _commitCallback;
        private long _addedDataCount;
        private long _committedDataCount;
        private bool _sizeTriggeredCommitRunning;
        private bool _forcedCommitRunning;
        private bool _committing;

        [EntryIntegerUiProperty("Commit Delay (MS):", true, 2)]
        public int CommitDelayMS
        {
            get { return _commitDelayMS; }
            set
            {
                if (value <= 1000)
                    value = 1000;

                _commitDelayMS = value;
            }
        }

        [EntryIntegerUiProperty("Commit Timeout (Mins.):", true, 3)]
        public int CommitTimeoutMinutes
        {
            get
            {
                return _commitTimeoutMinutes;
            }
            set
            {
                if (value <= 0)
                    value = 1;

                _commitTimeoutMinutes = value;
            }
        }

        public Protocol Protocol
        {
            get { return _protocol; }
            set { _protocol = value; }
        }

        [JsonIgnore]
        public bool Running
        {
            get { return _running; }
        }

        [JsonIgnore]
        public abstract string DisplayName { get; }

        [JsonIgnore]
        public abstract bool Clearable { get; }

        /// <summary>
        /// Gets or sets the number of data ever commited to this data store.
        /// </summary>
        /// <value>The committed data count.</value>
        public long CommittedDataCount
        {
            get
            {
                return _committedDataCount;
            }

            set
            {
                _committedDataCount = value;
            }
        }

        /// <summary>
        /// Gets or sets the number of data ever added to this data store.
        /// </summary>
        /// <value>The added data count.</value>
        public long AddedDataCount
        {
            get
            {
                return _addedDataCount;
            }

            set
            {
                _addedDataCount = value;
            }
        }

        protected DataStore()
        {
            _commitDelayMS = 10000;
            _commitTimeoutMinutes = 5;
            _running = false;
            _mostRecentSuccessfulCommitTime = null;
            _data = new HashSet<Datum>();
            _committedDataCount = 0;
            _addedDataCount = 0;
            _sizeTriggeredCommitRunning = false;
            _forcedCommitRunning = false;
        }

        /// <summary>
        /// Starts the commit thread. This should always be called last within child-class overrides.
        /// </summary>
        public virtual void Start()
        {
            if (!_running)
            {
                _running = true;
                SensusServiceHelper.Get().Logger.Log("Starting.", LoggingLevel.Normal, GetType());
                _mostRecentSuccessfulCommitTime = DateTime.Now;
                string userNotificationMessage = null;

#if __IOS__
                // we can't wake up the app on ios. this is problematic since data need to be stored locally and remotely
                // in something of a reliable schedule; otherwise, we risk data loss (e.g., from device restarts, app kills, etc.).
                // so, do the best possible thing and bug the user with a notification indicating that data need to be stored.
                // only do this for the remote data store to that we don't get duplicate notifications.
                if (this is RemoteDataStore)
                    userNotificationMessage = "Please open this notification to submit your data for the \"" + _protocol.Name + "\" study.";
#endif  

<<<<<<< HEAD
                _commitCallback = new RepeatingCallback((callbackId, cancellationToken, letDeviceSleepCallback) => CommitAndReleaseAddedDataAsync(cancellationToken), GetType().FullName, Protocol.Id, Protocol.Id, TimeSpan.FromMilliseconds(_commitDelayMS), TimeSpan.FromMilliseconds(_commitDelayMS), COMMIT_CALLBACK_LAG, TimeSpan.FromMinutes(_commitTimeoutMinutes), userNotificationMessage);
                SensusContext.Current.CallbackScheduler.ScheduleCallback(_commitCallback);
=======
                _commitCallback = new ScheduledCallback((callbackId, cancellationToken, letDeviceSleepCallback) => CommitAndReleaseAddedDataAsync(cancellationToken), GetType().FullName, Protocol.Id, Protocol.Id, TimeSpan.FromMinutes(_commitTimeoutMinutes), userNotificationMessage);
                SensusContext.Current.CallbackScheduler.ScheduleRepeatingCallback(_commitCallback, _commitDelayMS, _commitDelayMS, COMMIT_CALLBACK_LAG);
>>>>>>> e1c416e4
            }
        }

        /// <summary>
        /// Adds a datum to the in-memory storage of this data store.
        /// </summary>
        /// <returns>Task for the operation</returns>
        /// <param name="datum">Datum to add.</param>
        /// <param name="cancellationToken">Cancellation token.</param>
        /// <param name="forceCommit">If set to <c>true</c> force immediate commit of added data.</param>
        public Task AddAsync(Datum datum, CancellationToken cancellationToken, bool forceCommit)
        {
            lock (_data)
            {
                _data.Add(datum);
                ++_addedDataCount;

                SensusServiceHelper.Get().Logger.Log("Stored datum:  " + datum.GetType().Name, LoggingLevel.Debug, GetType());

                if (!_sizeTriggeredCommitRunning && !_forcedCommitRunning)
                {
                    // if we've accumulated a chunk in memory, commit the chunk to reduce memory pressure
                    if (_data.Count >= COMMIT_CHUNK_SIZE)
                    {
                        SensusServiceHelper.Get().Logger.Log("Running size-triggered commit.", LoggingLevel.Normal, GetType());

                        _sizeTriggeredCommitRunning = true;

                        return Task.Run(async () =>
                        {
                            try
                            {
                                await CommitAndReleaseAddedDataAsync(cancellationToken);
                            }
                            catch (Exception ex)
                            {
                                SensusServiceHelper.Get().Logger.Log("Failed to run size-triggered commit:  " + ex.Message, LoggingLevel.Normal, GetType());
                            }
                            finally
                            {
                                _sizeTriggeredCommitRunning = false;
                            }
                        });
                    }
                    else if (forceCommit)
                    {
                        SensusServiceHelper.Get().Logger.Log("Running forced commit.", LoggingLevel.Normal, GetType());

                        _forcedCommitRunning = true;

                        return Task.Run(async () =>
                        {
                            try
                            {
                                await CommitAndReleaseAddedDataAsync(cancellationToken);
                            }
                            catch (Exception ex)
                            {
                                SensusServiceHelper.Get().Logger.Log("Failed to run forced commit:  " + ex.Message, LoggingLevel.Normal, GetType());
                            }
                            finally
                            {
                                _forcedCommitRunning = false;
                            }
                        });
                    }
                }

                return Task.FromResult(false);
            }
        }

        public virtual Task CommitAndReleaseAddedDataAsync(CancellationToken cancellationToken)
        {
            if (_running)
                return CommitAndReleaseAsync(_data, this, cancellationToken);
            else
                return Task.FromResult(false);
        }

        public async Task<bool> CommitAsync(Datum datum, CancellationToken cancellationToken)
        {
            try
            {
                _committing = true;
                bool committed = (await CommitAsync(new Datum[] { datum }, cancellationToken)).Contains(datum);
                _mostRecentSuccessfulCommitTime = DateTime.Now;
                return committed;
            }
            finally
            {
                _committing = false;
            }
        }

        protected abstract Task<List<Datum>> CommitAsync(IEnumerable<Datum> data, CancellationToken cancellationToken);

        public virtual void Clear()
        {
            lock (_data)
            {
                _data.Clear();
            }
        }

        /// <summary>
        /// Stops the commit thread. This should always be called first within parent-class overrides.
        /// </summary>
        public virtual void Stop()
        {
            if (_running)
            {
                _running = false;
                SensusServiceHelper.Get().Logger.Log("Stopping.", LoggingLevel.Normal, GetType());
                SensusContext.Current.CallbackScheduler.UnscheduleCallback(_commitCallback?.Id);
            }
        }

        public void Restart()
        {
            Stop();
            Start();
        }

        public virtual bool TestHealth(ref string error, ref string warning, ref string misc)
        {
            bool restart = false;

            if (!_running)
            {
                error += "Datastore \"" + GetType().FullName + "\" is not running." + Environment.NewLine;
                restart = true;
            }

            if (!_committing && _mostRecentSuccessfulCommitTime.HasValue)
            {
                TimeSpan timeElapsedSinceLastCommit = DateTime.Now - _mostRecentSuccessfulCommitTime.Value;
                if (timeElapsedSinceLastCommit.TotalMilliseconds > (_commitDelayMS + 5000))  // system timer callbacks aren't always fired exactly as scheduled, resulting in health tests that identify warning conditions for delayed data storage. allow a small fudge factor to ignore most of these warnings.
                    warning += "Datastore \"" + GetType().FullName + "\" has not committed data in " + timeElapsedSinceLastCommit + " (commit delay = " + _commitDelayMS + "ms)." + Environment.NewLine;
            }

            lock (_data)
            {
                string dataStoreName = GetType().Name;
                misc += dataStoreName + " - added:  " + _addedDataCount + Environment.NewLine +
                        dataStoreName + " - in memory:  " + _data.Count + Environment.NewLine +
                        dataStoreName + " - committed:  " + _committedDataCount + Environment.NewLine;
            }

            return restart;
        }

        public virtual void Reset()
        {
            if (_running)
                throw new Exception("Cannot reset data store while it is running.");

            _mostRecentSuccessfulCommitTime = null;
            _commitCallback = null;
            _addedDataCount = 0;
            _committedDataCount = 0;

            lock (_data)
            {
                _data.Clear();
            }
        }

        public DataStore Copy()
        {
            JsonSerializerSettings settings = new JsonSerializerSettings
            {
                PreserveReferencesHandling = PreserveReferencesHandling.None,
                ReferenceLoopHandling = ReferenceLoopHandling.Ignore,
                TypeNameHandling = TypeNameHandling.All,
                ConstructorHandling = ConstructorHandling.AllowNonPublicDefaultConstructor
            };

            try
            {
                SensusServiceHelper.Get().FlashNotificationsEnabled = false;
                return JsonConvert.DeserializeObject<DataStore>(JsonConvert.SerializeObject(this, settings), settings);
            }
            catch (Exception ex)
            {
                string message = $"Failed to copy data store:  {ex.Message}";
                SensusServiceHelper.Get().Logger.Log(message, LoggingLevel.Normal, GetType());
                SensusException.Report(message, ex);
                return null;
            }
            finally
            {
                SensusServiceHelper.Get().FlashNotificationsEnabled = true;
            }
        }
    }
}<|MERGE_RESOLUTION|>--- conflicted
+++ resolved
@@ -248,13 +248,8 @@
                     userNotificationMessage = "Please open this notification to submit your data for the \"" + _protocol.Name + "\" study.";
 #endif  
 
-<<<<<<< HEAD
                 _commitCallback = new RepeatingCallback((callbackId, cancellationToken, letDeviceSleepCallback) => CommitAndReleaseAddedDataAsync(cancellationToken), GetType().FullName, Protocol.Id, Protocol.Id, TimeSpan.FromMilliseconds(_commitDelayMS), TimeSpan.FromMilliseconds(_commitDelayMS), COMMIT_CALLBACK_LAG, TimeSpan.FromMinutes(_commitTimeoutMinutes), userNotificationMessage);
                 SensusContext.Current.CallbackScheduler.ScheduleCallback(_commitCallback);
-=======
-                _commitCallback = new ScheduledCallback((callbackId, cancellationToken, letDeviceSleepCallback) => CommitAndReleaseAddedDataAsync(cancellationToken), GetType().FullName, Protocol.Id, Protocol.Id, TimeSpan.FromMinutes(_commitTimeoutMinutes), userNotificationMessage);
-                SensusContext.Current.CallbackScheduler.ScheduleRepeatingCallback(_commitCallback, _commitDelayMS, _commitDelayMS, COMMIT_CALLBACK_LAG);
->>>>>>> e1c416e4
             }
         }
 
