// Copyright 2014 The Rector & Visitors of the University of Virginia
//
// Licensed under the Apache License, Version 2.0 (the "License");
// you may not use this file except in compliance with the License.
// You may obtain a copy of the License at
//
//     http://www.apache.org/licenses/LICENSE-2.0
//
// Unless required by applicable law or agreed to in writing, software
// distributed under the License is distributed on an "AS IS" BASIS,
// WITHOUT WARRANTIES OR CONDITIONS OF ANY KIND, either express or implied.
// See the License for the specific language governing permissions and
// limitations under the License.

using System;
using Newtonsoft.Json;
using Sensus.Anonymization;
using Sensus.Anonymization.Anonymizers;
using Sensus.Probes.User.Scripts.ProbeTriggerProperties;

namespace Sensus.Probes.Location
{
    /// <summary>
    /// The proximity sensor is usually used to determine how far away a person's head is 
    /// from the face of a handset device (for example, when a user is making or receiving 
    /// a phone call). Most proximity sensors return the absolute distance, in cm, but 
    /// some return only near and far values. 
    /// </summary>
    public class ProximityDatum : Datum
    {
        private double _distance;
        private double _maxDistance;




        /// <summary>
        /// Most proximity sensors return the absolute distance, in cm, 
        /// but some return only near and far values.
        /// </summary>
        [DoubleProbeTriggerProperty]
        [Anonymizable(null, new Type[] { typeof(DoubleRoundingOnesAnonymizer), typeof(DoubleRoundingTensAnonymizer) }, -1)]
        public double Distance
        {
            get { return _distance; }
            set { _distance = value; }
        }

        [DoubleProbeTriggerProperty("Max. Distance")]
        [Anonymizable(null, new Type[] { typeof(DoubleRoundingOnesAnonymizer), typeof(DoubleRoundingTensAnonymizer) }, -1)]
        public double MaxDistance
        {
            get { return _maxDistance; }
            set { _maxDistance = value; }
        }

<<<<<<< HEAD
  


        public override string DisplayDetail
        {
            get { return Math.Round(_distance, 2) + " (distance)" + Math.Round(_maxDistance) + " (max distance)"; }
=======
        [JsonIgnore]
        public override string DisplayDetail
        {
            get { return Math.Round(_distance, 1) + " (max. distance: " + Math.Round(_maxDistance) + ")"; }
>>>>>>> c2d05139
        }

        /// <summary>
        /// Gets the string placeholder value, which is the distance the phone is from an object 
        /// and the maximum distance that the phone reports.  If the distance equals the
        /// maximum distance then that is a sign that the phone only reports near and far and
        /// doesn't report an accurate distance.
        /// </summary>
        /// <value>The string placeholder value.</value>
        public override object StringPlaceholderValue
        {
            get
            {
<<<<<<< HEAD
                return "[" + Math.Round(_distance, 2) + ", " + Math.Round(_maxDistance, 2) + "]";
=======
                return Math.Round(_distance, 1);
>>>>>>> c2d05139
            }
        }

        /// <summary>
        /// For JSON deserialization.
        /// </summary>
        private ProximityDatum() { }

        public ProximityDatum(DateTimeOffset timestamp, double distance, double maxDistance)
            : base(timestamp)
        {
            _distance = distance;
            _maxDistance = maxDistance;

        }


        public override string ToString()
        {
            return base.ToString() + Environment.NewLine +
                   "Distance:  " + _distance + Environment.NewLine +
                   "Max. Distance: " + _maxDistance;
        }
    }
}<|MERGE_RESOLUTION|>--- conflicted
+++ resolved
@@ -54,19 +54,10 @@
             set { _maxDistance = value; }
         }
 
-<<<<<<< HEAD
-  
-
-
-        public override string DisplayDetail
-        {
-            get { return Math.Round(_distance, 2) + " (distance)" + Math.Round(_maxDistance) + " (max distance)"; }
-=======
         [JsonIgnore]
         public override string DisplayDetail
         {
             get { return Math.Round(_distance, 1) + " (max. distance: " + Math.Round(_maxDistance) + ")"; }
->>>>>>> c2d05139
         }
 
         /// <summary>
@@ -80,11 +71,7 @@
         {
             get
             {
-<<<<<<< HEAD
-                return "[" + Math.Round(_distance, 2) + ", " + Math.Round(_maxDistance, 2) + "]";
-=======
                 return Math.Round(_distance, 1);
->>>>>>> c2d05139
             }
         }
 
