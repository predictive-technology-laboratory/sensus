--- conflicted
+++ resolved
@@ -253,11 +253,11 @@
             }
         }
 
-<<<<<<< HEAD
+
 		public bool ManualRun { get; set; }
 
-		public override string DisplayDetail
-=======
+		
+
         /// <summary>
         /// Label of the <see cref="Input"/> that generated this <see cref="ScriptDatum"/>. This 
         /// label does not change across invocations of the <see cref="Script"/>.
@@ -277,7 +277,6 @@
         }
 
         public override string DisplayDetail
->>>>>>> c0dffa90
         {
             get
             {
@@ -320,11 +319,8 @@
             _completionRecords = new List<InputCompletionRecord>();
         }
 
-<<<<<<< HEAD
-        public ScriptDatum(DateTimeOffset timestamp, string scriptId, string scriptName, string groupId, string inputId, string runId, object response, string triggerDatumId, double? latitude, double? longitude, DateTimeOffset? locationTimestamp, DateTimeOffset runTimestamp, List<InputCompletionRecord> completionRecords, DateTimeOffset submissionTimestamp, bool manualRun)
-=======
-        public ScriptDatum(DateTimeOffset timestamp, string scriptId, string scriptName, string groupId, string inputId, string runId,string inputLabel, object response, string triggerDatumId, double? latitude, double? longitude, DateTimeOffset? locationTimestamp, DateTimeOffset runTimestamp, List<InputCompletionRecord> completionRecords, DateTimeOffset submissionTimestamp)
->>>>>>> c0dffa90
+
+        public ScriptDatum(DateTimeOffset timestamp, string scriptId, string scriptName, string groupId, string inputId, string runId,string inputLabel, object response, string triggerDatumId, double? latitude, double? longitude, DateTimeOffset? locationTimestamp, DateTimeOffset runTimestamp, List<InputCompletionRecord> completionRecords, DateTimeOffset submissionTimestamp, bool manualRun)
             : base(timestamp)
         {
             _scriptId = scriptId;
