// Copyright 2014 The Rector & Visitors of the University of Virginia
//
// Licensed under the Apache License, Version 2.0 (the "License");
// you may not use this file except in compliance with the License.
// You may obtain a copy of the License at
//
//     http://www.apache.org/licenses/LICENSE-2.0
//
// Unless required by applicable law or agreed to in writing, software
// distributed under the License is distributed on an "AS IS" BASIS,
// WITHOUT WARRANTIES OR CONDITIONS OF ANY KIND, either express or implied.
// See the License for the specific language governing permissions and
// limitations under the License.

using System;
using System.Linq;
using System.Threading;
using System.Threading.Tasks;
using System.Collections.Generic;
using System.Collections.Specialized;
using Sensus.Concurrent;
using Sensus.Extensions;
using Sensus.UI.UiProperties;
using Sensus.Probes.Location;
using Sensus.Context;
using Sensus.Callbacks;

namespace Sensus.Probes.User.Scripts
{
    public class ScriptRunner
    {
        #region Fields
        private bool _enabled;

        private readonly Dictionary<Trigger, EventHandler<Tuple<Datum, Datum>>> _triggerHandlers;
        private TimeSpan? _maxAge;
        private DateTime? _maxScheduledDate;
        private readonly List<string> _scriptRunCallbackIds;
        private readonly ScheduleTrigger _scheduleTrigger;

        private readonly object _locker = new object();
        #endregion

        #region Properties
        public ScriptProbe Probe { get; set; }

        public Script Script { get; set; }

        [EntryStringUiProperty("Name:", true, 1)]
        public string Name { get; set; }

        [OnOffUiProperty("Enabled:", true, 2)]
        public bool Enabled
        {
            get
            {
                return _enabled;
            }
            set
            {
                if (value != _enabled)
                {
                    _enabled = value;

                    if (Probe != null && Probe.Running && _enabled) // probe can be null when deserializing, if set after this property.
                        Start();
                    else if (SensusServiceHelper.Get() != null)  // service helper is null when deserializing
                        Stop();
                }
            }
        }

        [OnOffUiProperty("Allow Cancel:", true, 3)]
        public bool AllowCancel { get; set; }

        public ConcurrentObservableCollection<Trigger> Triggers { get; }

        [EntryDoubleUiProperty("Maximum Age (Mins.):", true, 7)]
        public double? MaxAgeMinutes
        {
            get
            {
                return _maxAge?.TotalMinutes;
            }
            set
            {
                _maxAge = value == null ? default(TimeSpan?) : TimeSpan.FromMinutes(value.Value <= 0 ? 10 : value.Value);
            }
        }

        [OnOffUiProperty("Expire Script When Window Ends:", true, 15)]
        public bool WindowExpiration
        {
            get { return _scheduleTrigger.WindowExpiration; }
            set { _scheduleTrigger.WindowExpiration = value; }
        }

        [EntryStringUiProperty("Trigger Windows:", true, 8)]
        public string TriggerWindows
        {
            get
            {
                return _scheduleTrigger.WindowsString;
            }
            set
            {
                _scheduleTrigger.WindowsString = value;
            }
        }

        [EntryIntegerUiProperty("Trigger Windows Interval (Days):", true, 9)]
        public int TriggerIntervalDays
        {
            get
            {
                return _scheduleTrigger.IntervalDays;
            }
            set
            {
                if (value < 1)
                {
                    value = 1;
                }

                _scheduleTrigger.IntervalDays = value;
            }
        }

        public List<DateTime> RunTimes { get; set; }

        public List<DateTime> CompletionTimes { get; set; }

        [OnOffUiProperty("One Shot:", true, 10)]
        public bool OneShot { get; set; }

        [OnOffUiProperty("Run On Start:", true, 11)]
        public bool RunOnStart { get; set; }

        [OnOffUiProperty("Display Progress:", true, 13)]
        public bool DisplayProgress { get; set; }

        [ListUiProperty("Run Mode:", true, 14, new object[] { RunMode.Multiple, RunMode.SingleUpdate, RunMode.SingleKeepOldest })]
        public RunMode RunMode { get; set; }
        #endregion

        #region Constructor
        private ScriptRunner()
        {
            _scheduleTrigger = new ScheduleTrigger(); //this needs to be above
            _enabled = false;
            _maxAge = null;
            _triggerHandlers = new Dictionary<Trigger, EventHandler<Tuple<Datum, Datum>>>();
            _scriptRunCallbackIds = new List<string>();
            Script = new Script(this);
            Triggers = new ConcurrentObservableCollection<Trigger>(new LockConcurrent());
            RunTimes = new List<DateTime>();
            CompletionTimes = new List<DateTime>();
            AllowCancel = true;
            OneShot = false;
            RunOnStart = false;
            DisplayProgress = true;
            RunMode = RunMode.SingleUpdate;

            Triggers.CollectionChanged += (o, e) =>
            {
                if (e.Action == NotifyCollectionChangedAction.Add)
                {
                    foreach (Trigger trigger in e.NewItems)
                    {
                        // ignore duplicate triggers -- the user should delete and re-add them instead.
                        if (_triggerHandlers.ContainsKey(trigger))
                        {
                            return;
                        }

                        // create a handler to be called each time the triggering probe stores a datum
                        EventHandler<Tuple<Datum, Datum>> handler = (oo, previousCurrentDatum) =>
                        {
                            // must be running and must have a current datum
                            lock (_locker)
                            {
                                if (!Probe.Running || !_enabled || previousCurrentDatum.Item2 == null)
                                {
                                    trigger.FireValueConditionMetOnPreviousCall = false;  // this covers the case when the current datum is null. for some probes, the null datum is meaningful and is emitted in order for their state to be tracked appropriately (e.g., POI probe).
                                    return;
                                }
                            }

                            Datum previousDatum = previousCurrentDatum.Item1;
                            Datum currentDatum = previousCurrentDatum.Item2;

                            // get the value that might trigger the script -- it might be null in the case where the property is nullable and is not set (e.g., facebook fields, input locations, etc.)
                            object currentDatumValue = trigger.DatumProperty.GetValue(currentDatum);
                            if (currentDatumValue == null)
                                return;

                            // if we're triggering based on datum value changes/differences instead of absolute values, calculate the change now.
                            if (trigger.Change)
                            {
                                // don't need to set ConditionSatisfiedLastTime = false here, since it cannot be the case that it's true and prevDatum == null (we must have had a currDatum last time in order to set ConditionSatisfiedLastTime = true).
                                if (previousDatum == null)
                                {
                                    return;
                                }

                                try
                                {
                                    currentDatumValue = Convert.ToDouble(currentDatumValue) - Convert.ToDouble(trigger.DatumProperty.GetValue(previousDatum));
                                }
                                catch (Exception ex)
                                {
                                    SensusServiceHelper.Get().Logger.Log("Trigger error:  Failed to convert datum values to doubles for change calculation:  " + ex.Message, LoggingLevel.Normal, GetType());
                                    return;
                                }
                            }

                            // if the trigger fires for the current value, run a copy of the script so that we can retain a pristine version of the original. use
                            // the async version of run to ensure that we are not on the UI thread.
                            if (trigger.FireFor(currentDatumValue))
                            {
                                RunAsync(new Script(Script, Guid.NewGuid()), previousDatum, currentDatum);
                            }
                        };

                        trigger.Probe.MostRecentDatumChanged += handler;

                        _triggerHandlers.Add(trigger, handler);
                    }
                }
                else if (e.Action == NotifyCollectionChangedAction.Remove)
                {
                    foreach (Trigger trigger in e.OldItems)
                    {
                        if (_triggerHandlers.ContainsKey(trigger))
                        {
                            trigger.Probe.MostRecentDatumChanged -= _triggerHandlers[trigger];

                            _triggerHandlers.Remove(trigger);
                        }
                    }
                }
            };
        }

        public ScriptRunner(string name, ScriptProbe probe) : this()
        {
            Name = name;
            Probe = probe;
        }
        #endregion

        #region Public Methods
        public void Initialize()
        {
            foreach (var trigger in Triggers)
            {
                trigger.Reset();
            }
        }

        public void Start()
        {
            Task.Run(() =>
            {
                UnscheduleCallbacks();
                ScheduleScriptRuns();
            });

            // use the async version below for a couple reasons. first, we're in a non-async method and we want to ensure
            // that the script won't be running on the UI thread. second, from the caller's perspective the prompt should 
            // not need to finish running in order for the runner to be considered started.
            if (RunOnStart)
            {
                RunAsync(new Script(Script, Guid.NewGuid()));
            }
        }

        public bool TestHealth(ref string error, ref string warning, ref string misc)
        {
            return false;
        }

        public void Reset()
        {
            UnscheduleCallbacks();

            RunTimes.Clear();
            CompletionTimes.Clear();
        }

        public void Restart()
        {
            Stop();
            Start();
        }

        public void Stop()
        {
            UnscheduleCallbacks();
            SensusServiceHelper.Get().RemoveScriptRunner(this);
        }
        #endregion

        #region Private Methods
        private void ScheduleScriptRuns()
        {
            if (_scheduleTrigger.WindowCount == 0 || SensusServiceHelper.Get() == null || Probe == null || !Probe.Protocol.Running || !_enabled)
            {
                return;
            }

            // get trigger times with respect to the current time occurring after the maximum previously scheduled trigger time.
            foreach (ScriptTriggerTime triggerTime in _scheduleTrigger.GetTriggerTimes(DateTime.Now, _maxScheduledDate.Max(DateTime.Now), _maxAge))
            {
                // don't schedule scripts past the end of the protocol if there's a scheduled end date.
                if (!Probe.Protocol.ContinueIndefinitely && triggerTime.Trigger > Probe.Protocol.EndDate)
                {
                    break;
                }

                // we should always allow at least one future script to be scheduled. this is why the _scheduledCallbackIds collection
                // is a member of the current instances and not global within the script probe. beyond this single scheduled script,
                // only allow a maximum of 32 script-run callbacks to be scheduled. android's limit is 500, and ios 9 has a limit of 64. 
                // not sure about ios 10+. as long as we have just a few script runners, each one will be able to schedule a few future
                // script runs. this will help mitigate the problem of users ignoring surveys and losing touch with the study.
                lock (_scriptRunCallbackIds)
                {
                    if (_scriptRunCallbackIds.Count > 32 / Probe.ScriptRunners.Count)
                    {
                        break;
                    }
                }

                ScheduleScriptRun(triggerTime);
            }
        }

        private void ScheduleScriptRun(ScriptTriggerTime triggerTime)
        {
            // don't bother with the script if it's coming too soon.
            if (triggerTime.ReferenceTillTrigger <= TimeSpan.FromMinutes(1))
            {
                return;
            }

            Script scriptToRun = new Script(Script, Guid.NewGuid()) { ExpirationDate = triggerTime.Expiration, ScheduledRunTime = triggerTime.Trigger };
            OneTimeCallback callback = CreateScriptRunCallback(scriptToRun, triggerTime);
            SensusContext.Current.CallbackScheduler.ScheduleCallback(callback);

            lock (_scriptRunCallbackIds)
            {
                _scriptRunCallbackIds.Add(callback.Id);
            }

            SensusServiceHelper.Get().Logger.Log($"Scheduled for {triggerTime.Trigger} ({callback.Id})", LoggingLevel.Normal, GetType());

            _maxScheduledDate = _maxScheduledDate.Max(triggerTime.Trigger);
        }

        private OneTimeCallback CreateScriptRunCallback(Script script, ScriptTriggerTime triggerTime)
        {
            OneTimeCallback callback = new OneTimeCallback((callbackId, cancellationToken, letDeviceSleepCallback) =>
            {
                return Task.Run(() =>
                {
                    SensusServiceHelper.Get().Logger.Log($"Running script on callback ({callbackId})", LoggingLevel.Normal, GetType());

                    if (!Probe.Running || !_enabled)
                        return;

                    Run(script);

                    lock (_scriptRunCallbackIds)
                    {
                        _scriptRunCallbackIds.Remove(callbackId);
                    }

                    // on android, the callback alarm has fired and the script has been run. on ios, the notification has been
                    // delivered (1) either to the app in the foreground or (2) to the notification tray where the user has opened
                    // it -- either way on ios the app is in the foreground and the script has been run. now is a good time to update 
                    // the scheduled callbacks to run this script.
                    ScheduleScriptRuns();

                }, cancellationToken);

<<<<<<< HEAD
            }, GetType().FullName + "-" + ((long)(triggerTime.Trigger - DateTime.MinValue).TotalDays) + "-" + triggerTime.Window, script.Runner.Probe.Protocol.Id, Script.Id, triggerTime.ReferenceTillTrigger);
=======
            }, GetType().FullName + "-" + ((long)(triggerTime.Trigger - DateTime.MinValue).TotalDays) + "-" + triggerTime.Window, Script.Id, Probe.Protocol.Id);
>>>>>>> e1c416e4

#if __IOS__
            // all scheduled scripts with an expiration should show an expiration date to the user. on iOS this will be the only notification for 
            // scheduled surveys, since we don't have a way to update the "you have X pending surveys" notification (generated by triggered 
            // surveys) without executing code in the background.
            if (script.ExpirationDate.HasValue)
            {
                callback.UserNotificationMessage = "Survey expires on " + script.ExpirationDate.Value.ToShortDateString() + " at " + script.ExpirationDate.Value.ToShortTimeString() + ".";
            }
            // on iOS, even if we don't have an expiration date we should show some additional notification, again because we don't have a way
            // to update the "you have X pending surveys" notification from the background.
            else
            {
                callback.UserNotificationMessage = "Please open to take survey.";
            }

            callback.DisplayPage = DisplayPage.PendingSurveys;
#endif

            return callback;
        }

        private void UnscheduleCallbacks()
        {
            lock (_scriptRunCallbackIds)
            {
                if (_scriptRunCallbackIds.Count == 0 || SensusServiceHelper.Get() == null)
                {
                    return;
                }

                foreach (var scheduledCallbackId in _scriptRunCallbackIds)
                {
                    UnscheduleCallback(scheduledCallbackId);
                }

                _scriptRunCallbackIds.Clear();
                _maxScheduledDate = null;
            }
        }

        private void UnscheduleCallback(string scheduledCallbackId)
        {
            SensusContext.Current.CallbackScheduler.UnscheduleCallback(scheduledCallbackId);
            SensusServiceHelper.Get().Logger.Log($"Unscheduled ({scheduledCallbackId})", LoggingLevel.Normal, GetType());
        }

        private Task RunAsync(Script script, Datum previousDatum = null, Datum currentDatum = null)
        {
            return Task.Run(() =>
            {
                Run(script, previousDatum, currentDatum);
            });
        }

        /// <summary>
        /// Run the specified script.
        /// </summary>
        /// <param name="script">Script.</param>
        /// <param name="previousDatum">Previous datum.</param>
        /// <param name="currentDatum">Current datum.</param>
        private void Run(Script script, Datum previousDatum = null, Datum currentDatum = null)
        {
            SensusServiceHelper.Get().Logger.Log($"Running \"{Name}\".", LoggingLevel.Normal, GetType());

            script.RunTime = DateTimeOffset.UtcNow;

            // scheduled scripts have their expiration dates set when they're scheduled. scripts triggered by other probes
            // as well as on-start scripts will not yet have their expiration dates set. so check the script we've been 
            // given and set the expiration date if needed. triggered scripts don't have windows, so the only expiration
            // condition comes from the maximum age.
            if (script.ExpirationDate == null && _maxAge.HasValue)
            {
                script.ExpirationDate = script.Birthdate + _maxAge.Value;
            }

            // script could have already expired (e.g., if user took too long to open notification).
            if (script.ExpirationDate.HasValue && script.ExpirationDate.Value < DateTime.Now)
            {
                SensusServiceHelper.Get().Logger.Log("Script expired before it was run.", LoggingLevel.Normal, GetType());
                return;
            }

            // do not run a one-shot script if it has already been run
            if (OneShot && RunTimes.Count > 0)
            {
                SensusServiceHelper.Get().Logger.Log("Not running one-shot script multiple times.", LoggingLevel.Normal, GetType());
                return;
            }

            lock (RunTimes)
            {
                // track participation by recording the current time. use this instead of the script's run timestamp, since
                // the latter is the time of notification on ios rather than the time that the user actually viewed the script.
                RunTimes.Add(DateTime.Now);
                RunTimes.RemoveAll(r => r < Probe.Protocol.ParticipationHorizon);
            }

            // submit a separate datum indicating each time the script was run.
            Task.Run(async () =>
            {
                // geotag the script-run datum if any of the input groups are also geotagged. if none of the groups are geotagged, then
                // it wouldn't make sense to gather location data from a user.
                double? latitude = null;
                double? longitude = null;
                DateTimeOffset? locationTimestamp = null;
                if (script.InputGroups.Any(inputGroup => inputGroup.Geotag))
                {
                    try
                    {
                        var currentPosition = GpsReceiver.Get().GetReading(new CancellationToken());

                        if (currentPosition == null)
                        {
                            throw new Exception("GPS receiver returned null position.");
                        }

                        latitude = currentPosition.Latitude;
                        longitude = currentPosition.Longitude;
                        locationTimestamp = currentPosition.Timestamp;
                    }
                    catch (Exception ex)
                    {
                        SensusServiceHelper.Get().Logger.Log("Failed to get position for script-run datum:  " + ex.Message, LoggingLevel.Normal, GetType());
                    }
                }

                await Probe.StoreDatumAsync(new ScriptRunDatum(script.RunTime.Value, Script.Id, Name, script.Id, script.ScheduledRunTime, script.CurrentDatum?.Id, latitude, longitude, locationTimestamp), default(CancellationToken));
            });

            // this method can be called with previous / current datum values (e.g., when the script is first triggered). it 
            // can also be called without previous / current datum values (e.g., when triggering randomly). if
            // we have such values, set them on the script.

            script.PreviousDatum = previousDatum ?? script.PreviousDatum;
            script.CurrentDatum = currentDatum ?? script.CurrentDatum;

            SensusServiceHelper.Get().AddScriptToRun(script, RunMode);
        }
        #endregion
    }
}<|MERGE_RESOLUTION|>--- conflicted
+++ resolved
@@ -28,19 +28,19 @@
 namespace Sensus.Probes.User.Scripts
 {
     public class ScriptRunner
-    {
+    {
         #region Fields
         private bool _enabled;
 
-        private readonly Dictionary<Trigger, EventHandler<Tuple<Datum, Datum>>> _triggerHandlers;
-        private TimeSpan? _maxAge;
-        private DateTime? _maxScheduledDate;
+        private readonly Dictionary<Trigger, EventHandler<Tuple<Datum, Datum>>> _triggerHandlers;
+        private TimeSpan? _maxAge;
+        private DateTime? _maxScheduledDate;
         private readonly List<string> _scriptRunCallbackIds;
         private readonly ScheduleTrigger _scheduleTrigger;
 
-        private readonly object _locker = new object();
+        private readonly object _locker = new object();
         #endregion
-
+
         #region Properties
         public ScriptProbe Probe { get; set; }
 
@@ -140,17 +140,17 @@
         public bool DisplayProgress { get; set; }
 
         [ListUiProperty("Run Mode:", true, 14, new object[] { RunMode.Multiple, RunMode.SingleUpdate, RunMode.SingleKeepOldest })]
-        public RunMode RunMode { get; set; }
+        public RunMode RunMode { get; set; }
         #endregion
-
+
         #region Constructor
         private ScriptRunner()
         {
-            _scheduleTrigger = new ScheduleTrigger(); //this needs to be above
+            _scheduleTrigger = new ScheduleTrigger(); //this needs to be above
             _enabled = false;
-            _maxAge = null;
-            _triggerHandlers = new Dictionary<Trigger, EventHandler<Tuple<Datum, Datum>>>();
-            _scriptRunCallbackIds = new List<string>();
+            _maxAge = null;
+            _triggerHandlers = new Dictionary<Trigger, EventHandler<Tuple<Datum, Datum>>>();
+            _scriptRunCallbackIds = new List<string>();
             Script = new Script(this);
             Triggers = new ConcurrentObservableCollection<Trigger>(new LockConcurrent());
             RunTimes = new List<DateTime>();
@@ -246,10 +246,10 @@
         {
             Name = name;
             Probe = probe;
-        }
+        }
         #endregion
-
-        #region Public Methods
+
+        #region Public Methods
         public void Initialize()
         {
             foreach (var trigger in Triggers)
@@ -298,15 +298,15 @@
         {
             UnscheduleCallbacks();
             SensusServiceHelper.Get().RemoveScriptRunner(this);
-        }
-        #endregion
-
+        }
+        #endregion
+
         #region Private Methods
         private void ScheduleScriptRuns()
         {
-            if (_scheduleTrigger.WindowCount == 0 || SensusServiceHelper.Get() == null || Probe == null || !Probe.Protocol.Running || !_enabled)
-            {
-                return;
+            if (_scheduleTrigger.WindowCount == 0 || SensusServiceHelper.Get() == null || Probe == null || !Probe.Protocol.Running || !_enabled)
+            {
+                return;
             }
 
             // get trigger times with respect to the current time occurring after the maximum previously scheduled trigger time.
@@ -383,11 +383,7 @@
 
                 }, cancellationToken);
 
-<<<<<<< HEAD
             }, GetType().FullName + "-" + ((long)(triggerTime.Trigger - DateTime.MinValue).TotalDays) + "-" + triggerTime.Window, script.Runner.Probe.Protocol.Id, Script.Id, triggerTime.ReferenceTillTrigger);
-=======
-            }, GetType().FullName + "-" + ((long)(triggerTime.Trigger - DateTime.MinValue).TotalDays) + "-" + triggerTime.Window, Script.Id, Probe.Protocol.Id);
->>>>>>> e1c416e4
 
 #if __IOS__
             // all scheduled scripts with an expiration should show an expiration date to the user. on iOS this will be the only notification for 
@@ -427,8 +423,8 @@
                 _scriptRunCallbackIds.Clear();
                 _maxScheduledDate = null;
             }
-        }
-
+        }
+
         private void UnscheduleCallback(string scheduledCallbackId)
         {
             SensusContext.Current.CallbackScheduler.UnscheduleCallback(scheduledCallbackId);
@@ -469,13 +465,13 @@
             {
                 SensusServiceHelper.Get().Logger.Log("Script expired before it was run.", LoggingLevel.Normal, GetType());
                 return;
-            }
-
-            // do not run a one-shot script if it has already been run
-            if (OneShot && RunTimes.Count > 0)
-            {
-                SensusServiceHelper.Get().Logger.Log("Not running one-shot script multiple times.", LoggingLevel.Normal, GetType());
-                return;
+            }
+
+            // do not run a one-shot script if it has already been run
+            if (OneShot && RunTimes.Count > 0)
+            {
+                SensusServiceHelper.Get().Logger.Log("Not running one-shot script multiple times.", LoggingLevel.Normal, GetType());
+                return;
             }
 
             lock (RunTimes)
