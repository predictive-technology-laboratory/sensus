--- conflicted
+++ resolved
@@ -217,7 +217,6 @@
 						{
 							collectionDescription.Append((collectionDescription.Length == 0 ? "" : Environment.NewLine) + scriptRunner.Name + ":  Once when the study is started.");
 						}
-<<<<<<< HEAD
 
 						if (scriptRunner.TriggerWindowsString != "")
 						{
@@ -248,44 +247,11 @@
 					{
 						if (runner.AllowUserInitiation)
 						{
-							UserInitiatedScripts.Add(runner.Script.Copy(true));
-=======
-
-						if (scriptRunner.TriggerWindowsString != "")
-						{
-							collectionDescription.Append((collectionDescription.Length == 0 ? "" : Environment.NewLine) + scriptRunner.Name + ":  " + scriptRunner.ScheduleTriggerReadableDescription + ".");
-						}
-
-						if (collectionDescription.Length == currentLength)
-						{
-							collectionDescription.Append((collectionDescription.Length == 0 ? "" : Environment.NewLine) + scriptRunner.Name + ": Manually triggered or scheduled.");
-						}
-					}
-				}
-
-				return collectionDescription.ToString();
-			}
-		}
-
-		public ScriptProbe()
-		{
-			_scriptRunners = new ObservableCollection<ScriptRunner>();
-			UserInitiatedScripts = new ObservableCollection<Script>();
-
-			_scriptRunners.CollectionChanged += (s, e) =>
-			{
-				if (e.NewItems != null)
-				{
-					foreach (ScriptRunner runner in e.NewItems)
-					{
-						if (runner.AllowUserInitiation)
-						{
 							Script copy = runner.Script.Copy(true);
 
 							copy.Shuffle();
 
 							UserInitiatedScripts.Add(copy);
->>>>>>> fad6bf83
 						}
 					}
 				}
