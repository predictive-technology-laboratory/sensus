--- conflicted
+++ resolved
@@ -1,263 +1,255 @@
-// Copyright 2014 The Rector & Visitors of the University of Virginia
-//
-// Licensed under the Apache License, Version 2.0 (the "License");
-// you may not use this file except in compliance with the License.
-// You may obtain a copy of the License at
-//
-//     http://www.apache.org/licenses/LICENSE-2.0
-//
-// Unless required by applicable law or agreed to in writing, software
-// distributed under the License is distributed on an "AS IS" BASIS,
-// WITHOUT WARRANTIES OR CONDITIONS OF ANY KIND, either express or implied.
-// See the License for the specific language governing permissions and
-// limitations under the License.
-
-using System;
-using System.Linq;
-using System.Collections.ObjectModel;
-using Newtonsoft.Json;
-using Sensus.UI.Inputs;
-using System.ComponentModel;
-using Newtonsoft.Json.Serialization;
-using System.Collections.Generic;
-
-namespace Sensus.Probes.User.Scripts
-{
-	public class Script : INotifyPropertyChanged, IComparable<Script>, IScript
-	{
-		/// <summary>
-		/// Contract resolver for copying <see cref="Script"/>s. This is necessary because each <see cref="Script"/> contains
-		/// a reference to its associated <see cref="ScriptRunner"/>, which contains other references that make JSON 
-		/// serialization and deserialization an expensive operation. We use JSON serialization/deserialization for <see cref="Script"/>s
-		/// because there are complicated objective references between the <see cref="InputGroup"/>s and <see cref="Input"/>s
-		/// that are associated with the <see cref="Script"/>. We use the contract resolver to prevent copying of the 
-		/// <see cref="ScriptRunner"/>.
-		/// </summary>
-		private class CopyContractResolver : DefaultContractResolver
-		{
-			protected override IList<JsonProperty> CreateProperties(Type type, MemberSerialization memberSerialization)
-			{
-				// copy all properties except the script runner
-				IList<JsonProperty> properties = base.CreateProperties(type, memberSerialization);
-				return properties.Where(p => p.PropertyName != nameof(Runner)).ToList();
-			}
-		}
-
-		private static readonly JsonSerializerSettings COPY_SETTINGS = new JsonSerializerSettings
-		{
-			PreserveReferencesHandling = PreserveReferencesHandling.Objects,
-			ReferenceLoopHandling = ReferenceLoopHandling.Serialize,
-			ConstructorHandling = ConstructorHandling.AllowNonPublicDefaultConstructor,
-			TypeNameHandling = TypeNameHandling.All,
-			ContractResolver = new CopyContractResolver()
-		};
-
-		public event PropertyChangedEventHandler PropertyChanged;
-
-		private bool _submitting;
-		private Datum _currentDatum;
-
-		public string Id { get; set; }
-		public ScriptRunner Runner { get; set; }
-		public ObservableCollection<InputGroup> InputGroups { get; }
-		public DateTimeOffset? ScheduledRunTime { get; set; }
-		public DateTimeOffset? RunTime { get; set; }
-		public Datum PreviousDatum { get; set; }
-		public DateTime? ExpirationDate { get; set; }
-
-		/// <summary>
-		/// Gets the <see cref="IScriptRunner"/> associated with the current <see cref="Script"/> (for NuGet interfacing).
-		/// </summary>
-		/// <value>The runner interface.</value>
-		[JsonIgnore]
-		public IScriptRunner IRunner => Runner;
-
-		public Datum CurrentDatum
-		{
-			get
-			{
-				return _currentDatum;
-			}
-			set
-			{
-				_currentDatum = value;
-				FireCaptionChanged();
-
-				// update the triggering datum on all inputs
-				foreach (InputGroup inputGroup in InputGroups)
-				{
-					foreach (Input input in inputGroup.Inputs)
-					{
-						input.TriggeringDatum = _currentDatum;
-					}
-				}
-			}
-		}
-
-		[JsonIgnore]
-		public bool Submitting
-		{
-			get
-			{
-				return _submitting;
-			}
-			set
-			{
-				_submitting = value;
-				FireCaptionChanged();
-			}
-		}
-
-		/// <summary>
-		/// Gets a value indicating whether this <see cref="T:Sensus.Probes.User.Scripts.Script"/> is valid. A valid <see cref="Script"/> is
-		/// one in which each <see cref="InputGroup"/> is <see cref="InputGroup.Valid"/>.
-		/// </summary>
-		/// <value><c>true</c> if valid; otherwise, <c>false</c>.</value>
-		[JsonIgnore]
-		public bool Valid => InputGroups.Count == 0 || InputGroups.All(inputGroup => inputGroup.Valid);
-
-		[JsonIgnore]
-		public bool Expired => ExpirationDate < DateTime.Now;
-
-		/// <summary>
-		/// Gets the birthdate of the script, which is when it was first made available to the user for completion.
-		/// </summary>
-		/// <value>The birthdate.</value>
-		/// <remarks>
-		/// The scheduled time will always be slightly before the run time, depending on latencies in the android/ios alarm/notification systems.
-		/// Furthermore, on ios notifications are delivered to the tray and not to the app when the app is backgrounded. The user must open the 
-		/// notification in order for the script to run. In this case the scheduled time could significantly precede the run time. In any case, 
-		/// the scheduled time is the right thing to use as the script's birthdate. On the other hand, not all scripts are scheduled (e.g., those
-		/// that are triggered by other probes). For such scripts the only thing we'll have is the run time.
-		/// </remarks>
-		[JsonIgnore]
-		public DateTime Birthdate => (ScheduledRunTime ?? RunTime).Value.LocalDateTime;
-
-		[JsonIgnore]
-		public string Caption
-		{
-			get
-			{
-				// format the runner's name to replace any {0} references with the current datum's placeholder value. there won't be a current datum for
-				// scheduled or run-on-start scripts.
-				return string.Format(Runner.Name, CurrentDatum?.StringPlaceholderValue.ToString().ToLower()) + (Submitting ? " (Submitting...)" : "");
-			}
-		}
-
-		[JsonIgnore]
-		public DateTime DisplayDateTime
-		{
-			get
-			{
-				DateTime displayDateTime = Birthdate;
-
-				if (Runner.UseTriggerDatumTimestampInSubcaption && _currentDatum != null)
-				{
-					displayDateTime = _currentDatum.Timestamp.ToLocalTime().DateTime;
-				}
-
-				return displayDateTime;
-			}
-		}
-
-		[JsonIgnore]
-		public string SubCaption
-		{
-			get
-			{
-				return Runner.Probe.Protocol.Name + " - " + DisplayDateTime;
-			}
-		}
-
-		/// <summary>
-		/// For JSON.NET deserialization.
-		/// </summary>
-		private Script()
-		{
-			Id = Guid.NewGuid().ToString();
-			InputGroups = new ObservableCollection<InputGroup>();
-		}
-
-		public Script(ScriptRunner runner)
-			: this()
-		{
-			Runner = runner;
-		}
-
-		private void FireCaptionChanged()
-		{
-			PropertyChanged?.Invoke(this, new PropertyChangedEventArgs(nameof(Caption)));
-		}
-
-		/// <summary>
-		/// Creates a copy of the current <see cref="Script"/>.
-		/// </summary>
-		/// <returns>The copy.</returns>
-		/// <param name="newId">If set to <c>true</c>, set a new random <see cref="Id"/> on the script. Doing so does not change
-		/// the <see cref="InputGroup.Id"/> or <see cref="Input.Id"/> values associated with this <see cref="Script"/>.</param>
-		public Script Copy(bool newId)
-		{
-			// copy the script except for the script runner
-			Script copy = JsonConvert.DeserializeObject<Script>(JsonConvert.SerializeObject(this, COPY_SETTINGS), COPY_SETTINGS);
-
-			if (newId)
-			{
-				copy.Id = Guid.NewGuid().ToString();
-			}
-
-			// attach the script runner to the copy
-			copy.Runner = Runner;
-
-			return copy;
-		}
-
-		public Script Copy(bool newId, ScriptTriggerTime triggerTime)
-		{
-			Script copy = Copy(newId);
-
-			copy.ExpirationDate = triggerTime.Expiration;
-			copy.ScheduledRunTime = triggerTime.Trigger;
-
-			return copy;
-		}
-
-<<<<<<< HEAD
-		public int CompareTo(Script script)
-		{
-			return DisplayDateTime.CompareTo(script.DisplayDateTime);
-		}
-	}
-=======
-        public int CompareTo(Script script)
-        {
-            return DisplayDateTime.CompareTo(script.DisplayDateTime);
-        }
-
-        public void Shuffle()
-		{
-            // shuffle input groups if needed, but only if there are no display conditions involved. display
-            // conditions assume that the input groups will be displayed in a particular order (i.e., non-shuffled).
-            // if a display condition is present and the groups are shuffled, then it could happen that a group's
-            // inputs (being conditioned on a subsequent group) are not shown.
-            Random random = new Random();
-            if (Runner.ShuffleInputGroups &&
-                !InputGroups.SelectMany(inputGroup => inputGroup.Inputs)
-                                   .SelectMany(input => input.DisplayConditions)
-                                   .Any())
-            {
-                random.Shuffle(InputGroups);
-            }
-
-            // shuffle inputs in groups if needed. it's fine to shuffle the inputs within a group even when there
-            // are display conditions, as display conditions only hold between inputs in different groups.
-            foreach (InputGroup inputGroup in InputGroups)
-            {
-                if (inputGroup.ShuffleInputs)
-                {
-                    random.Shuffle(inputGroup.Inputs);
-                }
-            }
-        }
-    }
->>>>>>> fad6bf83
+// Copyright 2014 The Rector & Visitors of the University of Virginia
+//
+// Licensed under the Apache License, Version 2.0 (the "License");
+// you may not use this file except in compliance with the License.
+// You may obtain a copy of the License at
+//
+//     http://www.apache.org/licenses/LICENSE-2.0
+//
+// Unless required by applicable law or agreed to in writing, software
+// distributed under the License is distributed on an "AS IS" BASIS,
+// WITHOUT WARRANTIES OR CONDITIONS OF ANY KIND, either express or implied.
+// See the License for the specific language governing permissions and
+// limitations under the License.
+
+using System;
+using System.Linq;
+using System.Collections.ObjectModel;
+using Newtonsoft.Json;
+using Sensus.UI.Inputs;
+using System.ComponentModel;
+using Newtonsoft.Json.Serialization;
+using System.Collections.Generic;
+
+namespace Sensus.Probes.User.Scripts
+{
+	public class Script : INotifyPropertyChanged, IComparable<Script>, IScript
+	{
+		/// <summary>
+		/// Contract resolver for copying <see cref="Script"/>s. This is necessary because each <see cref="Script"/> contains
+		/// a reference to its associated <see cref="ScriptRunner"/>, which contains other references that make JSON 
+		/// serialization and deserialization an expensive operation. We use JSON serialization/deserialization for <see cref="Script"/>s
+		/// because there are complicated objective references between the <see cref="InputGroup"/>s and <see cref="Input"/>s
+		/// that are associated with the <see cref="Script"/>. We use the contract resolver to prevent copying of the 
+		/// <see cref="ScriptRunner"/>.
+		/// </summary>
+		private class CopyContractResolver : DefaultContractResolver
+		{
+			protected override IList<JsonProperty> CreateProperties(Type type, MemberSerialization memberSerialization)
+			{
+				// copy all properties except the script runner
+				IList<JsonProperty> properties = base.CreateProperties(type, memberSerialization);
+				return properties.Where(p => p.PropertyName != nameof(Runner)).ToList();
+			}
+		}
+
+		private static readonly JsonSerializerSettings COPY_SETTINGS = new JsonSerializerSettings
+		{
+			PreserveReferencesHandling = PreserveReferencesHandling.Objects,
+			ReferenceLoopHandling = ReferenceLoopHandling.Serialize,
+			ConstructorHandling = ConstructorHandling.AllowNonPublicDefaultConstructor,
+			TypeNameHandling = TypeNameHandling.All,
+			ContractResolver = new CopyContractResolver()
+		};
+
+		public event PropertyChangedEventHandler PropertyChanged;
+
+		private bool _submitting;
+		private Datum _currentDatum;
+
+		public string Id { get; set; }
+		public ScriptRunner Runner { get; set; }
+		public ObservableCollection<InputGroup> InputGroups { get; }
+		public DateTimeOffset? ScheduledRunTime { get; set; }
+		public DateTimeOffset? RunTime { get; set; }
+		public Datum PreviousDatum { get; set; }
+		public DateTime? ExpirationDate { get; set; }
+
+		/// <summary>
+		/// Gets the <see cref="IScriptRunner"/> associated with the current <see cref="Script"/> (for NuGet interfacing).
+		/// </summary>
+		/// <value>The runner interface.</value>
+		[JsonIgnore]
+		public IScriptRunner IRunner => Runner;
+
+		public Datum CurrentDatum
+		{
+			get
+			{
+				return _currentDatum;
+			}
+			set
+			{
+				_currentDatum = value;
+				FireCaptionChanged();
+
+				// update the triggering datum on all inputs
+				foreach (InputGroup inputGroup in InputGroups)
+				{
+					foreach (Input input in inputGroup.Inputs)
+					{
+						input.TriggeringDatum = _currentDatum;
+					}
+				}
+			}
+		}
+
+		[JsonIgnore]
+		public bool Submitting
+		{
+			get
+			{
+				return _submitting;
+			}
+			set
+			{
+				_submitting = value;
+				FireCaptionChanged();
+			}
+		}
+
+		/// <summary>
+		/// Gets a value indicating whether this <see cref="T:Sensus.Probes.User.Scripts.Script"/> is valid. A valid <see cref="Script"/> is
+		/// one in which each <see cref="InputGroup"/> is <see cref="InputGroup.Valid"/>.
+		/// </summary>
+		/// <value><c>true</c> if valid; otherwise, <c>false</c>.</value>
+		[JsonIgnore]
+		public bool Valid => InputGroups.Count == 0 || InputGroups.All(inputGroup => inputGroup.Valid);
+
+		[JsonIgnore]
+		public bool Expired => ExpirationDate < DateTime.Now;
+
+		/// <summary>
+		/// Gets the birthdate of the script, which is when it was first made available to the user for completion.
+		/// </summary>
+		/// <value>The birthdate.</value>
+		/// <remarks>
+		/// The scheduled time will always be slightly before the run time, depending on latencies in the android/ios alarm/notification systems.
+		/// Furthermore, on ios notifications are delivered to the tray and not to the app when the app is backgrounded. The user must open the 
+		/// notification in order for the script to run. In this case the scheduled time could significantly precede the run time. In any case, 
+		/// the scheduled time is the right thing to use as the script's birthdate. On the other hand, not all scripts are scheduled (e.g., those
+		/// that are triggered by other probes). For such scripts the only thing we'll have is the run time.
+		/// </remarks>
+		[JsonIgnore]
+		public DateTime Birthdate => (ScheduledRunTime ?? RunTime).Value.LocalDateTime;
+
+		[JsonIgnore]
+		public string Caption
+		{
+			get
+			{
+				// format the runner's name to replace any {0} references with the current datum's placeholder value. there won't be a current datum for
+				// scheduled or run-on-start scripts.
+				return string.Format(Runner.Name, CurrentDatum?.StringPlaceholderValue.ToString().ToLower()) + (Submitting ? " (Submitting...)" : "");
+			}
+		}
+
+		[JsonIgnore]
+		public DateTime DisplayDateTime
+		{
+			get
+			{
+				DateTime displayDateTime = Birthdate;
+
+				if (Runner.UseTriggerDatumTimestampInSubcaption && _currentDatum != null)
+				{
+					displayDateTime = _currentDatum.Timestamp.ToLocalTime().DateTime;
+				}
+
+				return displayDateTime;
+			}
+		}
+
+		[JsonIgnore]
+		public string SubCaption
+		{
+			get
+			{
+				return Runner.Probe.Protocol.Name + " - " + DisplayDateTime;
+			}
+		}
+
+		/// <summary>
+		/// For JSON.NET deserialization.
+		/// </summary>
+		private Script()
+		{
+			Id = Guid.NewGuid().ToString();
+			InputGroups = new ObservableCollection<InputGroup>();
+		}
+
+		public Script(ScriptRunner runner)
+			: this()
+		{
+			Runner = runner;
+		}
+
+		private void FireCaptionChanged()
+		{
+			PropertyChanged?.Invoke(this, new PropertyChangedEventArgs(nameof(Caption)));
+		}
+
+		/// <summary>
+		/// Creates a copy of the current <see cref="Script"/>.
+		/// </summary>
+		/// <returns>The copy.</returns>
+		/// <param name="newId">If set to <c>true</c>, set a new random <see cref="Id"/> on the script. Doing so does not change
+		/// the <see cref="InputGroup.Id"/> or <see cref="Input.Id"/> values associated with this <see cref="Script"/>.</param>
+		public Script Copy(bool newId)
+		{
+			// copy the script except for the script runner
+			Script copy = JsonConvert.DeserializeObject<Script>(JsonConvert.SerializeObject(this, COPY_SETTINGS), COPY_SETTINGS);
+
+			if (newId)
+			{
+				copy.Id = Guid.NewGuid().ToString();
+			}
+
+			// attach the script runner to the copy
+			copy.Runner = Runner;
+
+			return copy;
+		}
+
+		public Script Copy(bool newId, ScriptTriggerTime triggerTime)
+		{
+			Script copy = Copy(newId);
+
+			copy.ExpirationDate = triggerTime.Expiration;
+			copy.ScheduledRunTime = triggerTime.Trigger;
+
+			return copy;
+		}
+
+		public int CompareTo(Script script)
+		{
+			return DisplayDateTime.CompareTo(script.DisplayDateTime);
+		}
+
+		public void Shuffle()
+		{
+			// shuffle input groups if needed, but only if there are no display conditions involved. display
+			// conditions assume that the input groups will be displayed in a particular order (i.e., non-shuffled).
+			// if a display condition is present and the groups are shuffled, then it could happen that a group's
+			// inputs (being conditioned on a subsequent group) are not shown.
+			Random random = new Random();
+			if (Runner.ShuffleInputGroups &&
+				!InputGroups.SelectMany(inputGroup => inputGroup.Inputs)
+								   .SelectMany(input => input.DisplayConditions)
+								   .Any())
+			{
+				random.Shuffle(InputGroups);
+			}
+
+			// shuffle inputs in groups if needed. it's fine to shuffle the inputs within a group even when there
+			// are display conditions, as display conditions only hold between inputs in different groups.
+			foreach (InputGroup inputGroup in InputGroups)
+			{
+				if (inputGroup.ShuffleInputs)
+				{
+					random.Shuffle(inputGroup.Inputs);
+				}
+			}
+		}
+	}
 }