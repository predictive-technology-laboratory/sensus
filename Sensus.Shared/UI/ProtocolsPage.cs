// Copyright 2014 The Rector & Visitors of the University of Virginia
//
// Licensed under the Apache License, Version 2.0 (the "License");
// you may not use this file except in compliance with the License.
// You may obtain a copy of the License at
//
//     http://www.apache.org/licenses/LICENSE-2.0
//
// Unless required by applicable law or agreed to in writing, software
// distributed under the License is distributed on an "AS IS" BASIS,
// WITHOUT WARRANTIES OR CONDITIONS OF ANY KIND, either express or implied.
// See the License for the specific language governing permissions and
// limitations under the License.

using System;
using System.Linq;
using System.Threading;
using System.Collections.Generic;
using Xamarin.Forms;
using Sensus.Context;
using Sensus.UI.Inputs;
using System.Threading.Tasks;

#if __ANDROID__
using Sensus.Android;
#endif

namespace Sensus.UI
{
    /// <summary>
    /// Displays all protocols.
    /// </summary>
    public class ProtocolsPage : ContentPage
    {
        private EventHandler _protocolStartInitiatedAction;
        private EventHandler<double> _protocolStartAddProgressAction;
<<<<<<< HEAD
        private EventHandler<bool> _protocolStartFinishedAction;
        private bool _pushedProtocolStartPage = false;
=======
        private EventHandler<bool> _protocolStartCompletedSuccessfullyAction;
        private CancellationTokenSource _cancellationTokenSource;
        private bool _pushedModalStartProgressPage = false;
>>>>>>> afba4566

        public static async Task<bool> AuthenticateProtocolAsync(Protocol protocol)
        {
            if (protocol.LockPasswordHash == "")
            {
                return true;
            }
            else
            {
                Input input = await SensusServiceHelper.Get().PromptForInputAsync("Authenticate \"" + protocol.Name + "\"", new SingleLineTextInput("Protocol Password:", Keyboard.Text, true), null, true, null, null, null, null, false);

                if (input == null)
                {
                    return false;
                }
                else
                {
                    string password = input.Value as string;

                    if (password != null && SensusServiceHelper.Get().GetHash(password) == protocol.LockPasswordHash)
                    {
                        return true;
                    }
                    else
                    {
                        await SensusServiceHelper.Get().FlashNotificationAsync("The password you entered was not correct.");
                        return false;
                    }
                }
            }
        }

        private ListView _protocolsList;
        ProgressBar _protocolStartProgressBar;
        Label _protocolStartProgressBarLabel;
        Button _cancelProtocolStartButton;

        public ProtocolsPage()
        {
            _cancellationTokenSource = new CancellationTokenSource();

            Title = "Your Studies";

            _protocolStartProgressBar = new ProgressBar()
            {
                HorizontalOptions = LayoutOptions.FillAndExpand
            };

            _protocolStartProgressBarLabel = new Label()
            {
                FontSize = 20,
                HorizontalOptions = LayoutOptions.CenterAndExpand
            };

            _cancelProtocolStartButton = new Button()
            {
                Text = "Cancel",
                FontSize = 30,
                HorizontalOptions = LayoutOptions.CenterAndExpand
            };

            _cancelProtocolStartButton.Clicked += (o, e) =>
            {
                _cancellationTokenSource.Cancel();
            };

            ContentPage protocolStartPage = new ContentPage
            {
                Content = new StackLayout
                {
                    Orientation = StackOrientation.Vertical,
                    VerticalOptions = LayoutOptions.CenterAndExpand,
                    Children =
                    {
                        new Label
                        {
                            Text = "Starting Study...",
                            FontSize = 30,
                            HorizontalOptions = LayoutOptions.CenterAndExpand,
                            VerticalOptions = LayoutOptions.CenterAndExpand
                        },
                        _protocolStartProgressBar,
                        _protocolStartProgressBarLabel,
#if __IOS__
                        new Label
                        {
                            Text = "Please keep app open.",
                            FontSize = 15,
                            HorizontalOptions = LayoutOptions.CenterAndExpand,
                            VerticalOptions = LayoutOptions.CenterAndExpand
                        },
 #endif     
                        _cancelProtocolStartButton
                    }
                }
            };

            _protocolStartInitiatedAction = async (sender, eventArgs) =>
            {
                _pushedProtocolStartPage = true;

                await SensusContext.Current.MainThreadSynchronizer.ExecuteThreadSafe(async () =>
                {
                    await Navigation.PushModalAsync(protocolStartPage);
                });
            };

            _protocolStartAddProgressAction = async (sender, additionalProgress) =>
            {
                await SetProgressAsync(_protocolStartProgressBar.Progress + additionalProgress);
            };

            _protocolStartFinishedAction = async (sender, success) =>
            {
                if (_pushedProtocolStartPage)
                {
                    _pushedProtocolStartPage = false;

                    await SensusContext.Current.MainThreadSynchronizer.ExecuteThreadSafe(async () =>
                    {
                        await Navigation.PopModalAsync();
                    });
                }

                // if we started successfully on ios, warn the user not to terminate the app.
#if __IOS__
                if (success)
                {
                    await DisplayAlert("Caution", "Please be careful not to terminate the app by swiping it away, as doing this will discontinue your participation in the study. Instead, move the app to the background by tapping the home button.", "OK");
                }
#endif
            };

            _protocolsList = new ListView(ListViewCachingStrategy.RecycleElement);
            _protocolsList.ItemTemplate = new DataTemplate(typeof(TextCell));
            _protocolsList.ItemTemplate.SetBinding(TextCell.TextProperty, nameof(Protocol.Caption));
            _protocolsList.ItemTemplate.SetBinding(TextCell.DetailProperty, nameof(Protocol.SubCaption));
            _protocolsList.ItemsSource = SensusServiceHelper.Get()?.RegisteredProtocols;
            _protocolsList.ItemTapped += async (o, e) =>
            {
                if (_protocolsList.SelectedItem == null)
                {
                    return;
                }

                Protocol selectedProtocol = _protocolsList.SelectedItem as Protocol;

                #region add protocol actions
                List<string> actions = new List<string>();

                actions.Add(selectedProtocol.Running ? "Stop" : "Start");

                if (selectedProtocol.AllowTagging)
                {
                    actions.Add("Tag Data");
                }

                if (!selectedProtocol.Running && selectedProtocol.AllowParticipantIdReset)
                {
                    actions.Add("Reset ID");
                }

                if (!string.IsNullOrWhiteSpace(selectedProtocol.ContactEmail))
                {
                    actions.Add("Email Study Manager for Help");
                }

                if (selectedProtocol.Running && selectedProtocol.AllowViewStatus)
                {
                    actions.Add("Status");
                }

                if (selectedProtocol.AllowViewData)
                {
                    actions.Add("View Data");
                }

                if (selectedProtocol.Running)
                {
                    if (selectedProtocol.AllowSubmitData)
                    {
                        actions.Add("Submit Data");
                    }

                    if (selectedProtocol.AllowParticipationScanning)
                    {
                        actions.Add("Display Participation");
                    }
                }

                if (selectedProtocol.AllowParticipationScanning && (selectedProtocol.RemoteDataStore?.CanRetrieveWrittenData ?? false))
                {
                    actions.Add("Scan Participation Barcode");
                }

                actions.Add("Edit");

                if (selectedProtocol.AllowCopy)
                {
                    actions.Add("Copy");
                }

                if (selectedProtocol.Shareable)
                {
                    actions.Add("Share Protocol");
                }

                if (selectedProtocol.AllowLocalDataShare && (selectedProtocol.LocalDataStore?.HasDataToShare ?? false))
                {
                    actions.Add("Share Local Data");
                }

                List<Protocol> groupableProtocols = SensusServiceHelper.Get().RegisteredProtocols.Where(registeredProtocol => registeredProtocol != selectedProtocol && registeredProtocol.Groupable && registeredProtocol.GroupedProtocols.Count == 0).ToList();
                if (selectedProtocol.Groupable)
                {
                    if (selectedProtocol.GroupedProtocols.Count == 0 && groupableProtocols.Count > 0)
                    {
                        actions.Add("Group");
                    }
                    else if (selectedProtocol.GroupedProtocols.Count > 0)
                    {
                        actions.Add("Ungroup");
                    }
                }

                if (!selectedProtocol.Running && selectedProtocol.StartIsScheduled)
                {
                    actions.Remove("Start");
                    actions.Insert(0, "Cancel Scheduled Start");
                }

                actions.Add("Delete");
                #endregion

                #region process selected protocol action
                string selectedAction = await DisplayActionSheet(selectedProtocol.Name, "Cancel", null, actions.ToArray());

                // must reset the protocol selection manually
                SensusContext.Current.MainThreadSynchronizer.ExecuteThreadSafe(() =>
                {
                    _protocolsList.SelectedItem = null;
                });

                if (selectedAction == "Start")
                {
                    await SetProgressAsync(0);

                    selectedProtocol.ProtocolStartInitiated += _protocolStartInitiatedAction;
                    selectedProtocol.ProtocolStartAddProgress += _protocolStartAddProgressAction;
                    selectedProtocol.ProtocolStartFinished += _protocolStartFinishedAction;

                    await selectedProtocol.StartWithUserAgreementAsync(null, _cancellationTokenSource.Token);

                    selectedProtocol.ProtocolStartInitiated -= _protocolStartInitiatedAction;
                    selectedProtocol.ProtocolStartAddProgress -= _protocolStartAddProgressAction;
                    selectedProtocol.ProtocolStartFinished -= _protocolStartFinishedAction;
                }
                else if (selectedAction == "Cancel Scheduled Start")
                {
                    if (await DisplayAlert("Confirm Cancel", "Are you sure you want to cancel " + selectedProtocol.Name + "?", "Yes", "No"))
                    {
                        await selectedProtocol.CancelScheduledStartAsync();
                    }
                }
                else if (selectedAction == "Stop")
                {
                    if (await DisplayAlert("Confirm Stop", "Are you sure you want to stop " + selectedProtocol.Name + "?", "Yes", "No"))
                    {
                        await selectedProtocol.StopAsync();
                    }
                }
                else if (selectedAction == "Tag Data")
                {
                    await Navigation.PushAsync(new TaggingPage(selectedProtocol));
                }
                else if (selectedAction == "Reset ID")
                {
                    selectedProtocol.ParticipantId = null;
                    await SensusServiceHelper.Get().FlashNotificationAsync("Your ID has been reset.");
                }
                else if (selectedAction == "Status")
                {
                    List<AnalyticsTrackedEvent> trackedEvents = await selectedProtocol.TestHealthAsync(true);
                    await Navigation.PushAsync(new ViewTextLinesPage("Status", trackedEvents.SelectMany(trackedEvent =>
                    {
                        return trackedEvent.Properties.Select(propertyValue => trackedEvent.Name + ":  " + propertyValue.Key + "=" + propertyValue.Value);

                    }).ToList()));
                }
                else if (selectedAction == "Email Study Manager for Help")
                {
                    await SensusServiceHelper.Get().SendEmailAsync(selectedProtocol.ContactEmail, "Help with Sensus study:  " + selectedProtocol.Name,
                        "Hello - " + Environment.NewLine +
                        Environment.NewLine +
                        "I am having trouble with a Sensus study. The name of the study is \"" + selectedProtocol.Name + "\"." + Environment.NewLine +
                        Environment.NewLine +
                        "Here is why I am sending this email:  ");
                }
                else if (selectedAction == "View Data")
                {
                    await Navigation.PushAsync(new ProbesViewPage(selectedProtocol));
                }
                else if (selectedAction == "Submit Data")
                {
                    try
                    {
                        if (await selectedProtocol.RemoteDataStore?.WriteLocalDataStoreAsync(CancellationToken.None))
                        {
                            await SensusServiceHelper.Get().FlashNotificationAsync("Data submitted.");
                        }
                        else
                        {
                            throw new Exception("Failed to submit data.");
                        }
                    }
                    catch (Exception ex)
                    {
                        await SensusServiceHelper.Get().FlashNotificationAsync("Error:  " + ex.Message);
                    }
                }
                else if (selectedAction == "Display Participation")
                {
                    CancellationTokenSource cancellationTokenSource = new CancellationTokenSource();

                    // pop up wait screen while we submit the participation reward datum
                    IEnumerable<InputGroup> inputGroups = await SensusServiceHelper.Get().PromptForInputsAsync(
                        null,
                        new InputGroup[] { new InputGroup { Name = "Please Wait", Inputs = { new LabelOnlyInput("Submitting participation information.", false) } } },
                        cancellationTokenSource.Token,
                        false,
                        "Cancel",
                        null,
                        null,
                        null,
                        false,
                        async () =>
                        {
                            ParticipationRewardDatum participationRewardDatum = new ParticipationRewardDatum(DateTimeOffset.UtcNow, selectedProtocol.Participation)
                            {
                                ProtocolId = selectedProtocol.Id,
                                ParticipantId = selectedProtocol.ParticipantId
                            };

                            bool writeFailed = false;
                            try
                            {
                                await selectedProtocol.RemoteDataStore.WriteDatumAsync(participationRewardDatum, cancellationTokenSource.Token);
                            }
                            catch (Exception)
                            {
                                writeFailed = true;
                            }

                            if (writeFailed)
                            {
                                await SensusServiceHelper.Get().FlashNotificationAsync("Failed to submit participation information to remote server. You will not be able to verify your participation at this time.");
                            }

                            // cancel the token to close the input above, but only if the token hasn't already been canceled.
                            if (!cancellationTokenSource.IsCancellationRequested)
                            {
                                cancellationTokenSource.Cancel();
                            }

                            await SensusContext.Current.MainThreadSynchronizer.ExecuteThreadSafe(async () =>
                            {
                                // only show the QR code for the reward datum if the datum was written to the remote data store and if the data store can retrieve it.
                                await Navigation.PushAsync(new ParticipationReportPage(selectedProtocol, participationRewardDatum, !writeFailed && (selectedProtocol.RemoteDataStore?.CanRetrieveWrittenData ?? false)));
                            });
                        });

                    // if the prompt was closed by the user instead of the cancellation token, cancel the token in order
                    // to cancel the remote data store write. if the prompt was closed by the termination of the remote
                    // data store write (i.e., by the canceled token), then don't cancel the token again.
                    if (!cancellationTokenSource.IsCancellationRequested)
                    {
                        cancellationTokenSource.Cancel();
                    }
                }
                else if (selectedAction == "Scan Participation Barcode")
                {
                    try
                    {
                        string barcodeResult = await SensusServiceHelper.Get().ScanQrCodeAsync(QrCodePrefix.SENSUS_PARTICIPATION);

                        if (barcodeResult == null)
                        {
                            return;
                        }

                        await SensusContext.Current.MainThreadSynchronizer.ExecuteThreadSafe(async () =>
                        {
                            CancellationTokenSource cancellationTokenSource = new CancellationTokenSource();

                            // pop up wait screen while we get the participation reward datum
                            IEnumerable<InputGroup> inputGroups = await SensusServiceHelper.Get().PromptForInputsAsync(
                                                  null,
                                                  new InputGroup[] { new InputGroup { Name = "Please Wait", Inputs = { new LabelOnlyInput("Retrieving participation information.", false) } } },
                                                  cancellationTokenSource.Token,
                                                  false,
                                                  "Cancel",
                                                  null,
                                                  null,
                                                  null,
                                                  false,
                                                  async () =>
                                                  {

                                                      // after the page shows up, attempt to retrieve the participation reward datum.
                                                      try
                                                      {

                                                          ParticipationRewardDatum participationRewardDatum = await selectedProtocol.RemoteDataStore.GetDatumAsync<ParticipationRewardDatum>(barcodeResult, cancellationTokenSource.Token);


                                                          // cancel the token to close the input above, but only if the token hasn't already been canceled by the user.
                                                          if (!cancellationTokenSource.IsCancellationRequested)
                                                          {

                                                              cancellationTokenSource.Cancel();

                                                          }

                                                          // ensure that the participation datum has not expired                                           
                                                          if (participationRewardDatum.Timestamp > DateTimeOffset.UtcNow.AddSeconds(-SensusServiceHelper.PARTICIPATION_VERIFICATION_TIMEOUT_SECONDS))
                                                          {

                                                              await SensusContext.Current.MainThreadSynchronizer.ExecuteThreadSafe(async () =>

                                                              {

                                                                  await Navigation.PushAsync(new VerifiedParticipationPage(selectedProtocol, participationRewardDatum));

                                                              });

                                                          }
                                                          else
                                                          {

                                                              await SensusServiceHelper.Get().FlashNotificationAsync("Participation barcode has expired. The participant needs to regenerate the barcode.");

                                                          }
                                                      }
                                                      catch (Exception)
                                                      {

                                                          await SensusServiceHelper.Get().FlashNotificationAsync("Failed to retrieve participation information.");

                                                      }
                                                      finally
                                                      {

                                                          // cancel the token to close the input above, but only if the token hasn't already been canceled by the user. this will be
                                                          // used if an exception is thrown while getting the participation reward datum.
                                                          if (!cancellationTokenSource.IsCancellationRequested)
                                                          {
                                                              cancellationTokenSource.Cancel();
                                                          }

                                                      }

                                                  });

                            // if the prompt was closed by the user instead of the cancellation token, cancel the token in order
                            // to cancel the datum retrieval. if the prompt was closed by the termination of the remote
                            // data store get (i.e., by the canceled token), then don't cancel the token again.
                            if (!cancellationTokenSource.IsCancellationRequested)
                            {
                                cancellationTokenSource.Cancel();
                            }
                        });
                    }
                    catch (Exception ex)
                    {
                        string message = "Failed to scan barcode:  " + ex.Message;
                        SensusServiceHelper.Get().Logger.Log(message, LoggingLevel.Normal, GetType());
                        await SensusServiceHelper.Get().FlashNotificationAsync(message);
                    }
                }
                else if (selectedAction == "Edit")
                {
                    if (await AuthenticateProtocolAsync(selectedProtocol))
                    {
                        await SensusContext.Current.MainThreadSynchronizer.ExecuteThreadSafe(async () =>
                        {
                            ProtocolPage protocolPage = new ProtocolPage(selectedProtocol);
                            await Navigation.PushAsync(protocolPage);
                        });
                    }
                }
                else if (selectedAction == "Copy")
                {
                    // reset the protocol id, as we're creating a new study
                    await selectedProtocol.CopyAsync(true, true);
                }
                else if (selectedAction == "Share Protocol")
                {
                    await selectedProtocol.ShareAsync();
                }
                else if (selectedAction == "Share Local Data")
                {
                    await selectedProtocol.LocalDataStore?.ShareLocalDataAsync();
                }
                else if (selectedAction == "Group")
                {
                    Input input = await SensusServiceHelper.Get().PromptForInputAsync("Group",
                        new ItemPickerPageInput("Select Protocols", groupableProtocols.Cast<object>().ToList(), "Name")
                        {
                            Multiselect = true

                        }, null, true, "Group", null, null, null, false);

                    if (input == null)
                    {
                        await SensusServiceHelper.Get().FlashNotificationAsync("No protocols grouped.");
                        return;
                    }

                    ItemPickerPageInput itemPickerPageInput = input as ItemPickerPageInput;

                    List<Protocol> selectedProtocols = (itemPickerPageInput.Value as List<object>).Cast<Protocol>().ToList();

                    if (selectedProtocols.Count == 0)
                    {
                        await SensusServiceHelper.Get().FlashNotificationAsync("No protocols grouped.");
                    }
                    else
                    {
                        selectedProtocol.GroupedProtocols.AddRange(selectedProtocols);
                        await SensusServiceHelper.Get().FlashNotificationAsync("Grouped \"" + selectedProtocol.Name + "\" with " + selectedProtocols.Count + " other protocol" + (selectedProtocols.Count == 1 ? "" : "s") + ".");
                    }
                }
                else if (selectedAction == "Ungroup")
                {
                    if (await DisplayAlert("Ungroup " + selectedProtocol.Name + "?", "This protocol is currently grouped with the following other protocols:" + Environment.NewLine + Environment.NewLine + string.Concat(selectedProtocol.GroupedProtocols.Select(protocol => protocol.Name + Environment.NewLine)), "Ungroup", "Cancel"))
                    {
                        selectedProtocol.GroupedProtocols.Clear();
                    }
                }
                else if (selectedAction == "Delete")
                {
                    if (await DisplayAlert("Delete " + selectedProtocol.Name + "?", "This action cannot be undone.", "Delete", "Cancel"))
                    {
                        await selectedProtocol.DeleteAsync();
                    }
                }
            };
            #endregion

            Content = _protocolsList;

            #region add toolbar items
            ToolbarItems.Add(new ToolbarItem(null, "plus.png", async () =>
            {
                List<string> buttons = new string[] { "From QR Code", "From URL", "New" }.ToList();

                string action = await DisplayActionSheet("Add Study", "Back", null, buttons.ToArray());

                Protocol protocol = null;

                if (action == "From QR Code")
                {
                    string result = await SensusServiceHelper.Get().ScanQrCodeAsync(QrCodePrefix.SENSUS_PROTOCOL);

                    if (result != null)
                    {
                        try
                        {
                            protocol = await Protocol.DeserializeAsync(new Uri(result));
                        }
                        catch (Exception ex)
                        {
                            await SensusServiceHelper.Get().FlashNotificationAsync("Failed to get study from QR code:  " + ex.Message);
                        }
                    }
                }
                else if (action == "From URL")
                {
                    Input input = await SensusServiceHelper.Get().PromptForInputAsync("Download Protocol", new SingleLineTextInput("Protocol URL:", Keyboard.Url), null, true, null, null, null, null, false);

                    // input might be null (user cancelled), or the value might be null (blank input submitted)
                    if (!string.IsNullOrEmpty(input?.Value?.ToString()))
                    {
                        try
                        {
                            protocol = await Protocol.DeserializeAsync(new Uri(input.Value.ToString()));
                        }
                        catch (Exception ex)
                        {
                            await SensusServiceHelper.Get().FlashNotificationAsync("Failed to get study from URL:  " + ex.Message);
                        }
                    }
                }
                else if (action == "New")
                {
                    await Protocol.CreateAsync("New Protocol");
                }

                if (protocol != null)
                {
                    await Protocol.DisplayAndStartAsync(protocol);
                }
            }));

            ToolbarItems.Add(new ToolbarItem("ID", null, async () =>
            {
                await DisplayAlert("Device ID", SensusServiceHelper.Get().DeviceId, "Close");

            }, ToolbarItemOrder.Secondary));

            ToolbarItems.Add(new ToolbarItem("Log", null, async () =>
            {
                await Navigation.PushAsync(new ViewTextLinesPage("Log", SensusServiceHelper.Get().Logger.Read(200, true), () => SensusServiceHelper.Get().Logger.Clear()));

            }, ToolbarItemOrder.Secondary));

#if __ANDROID__
            ToolbarItems.Add(new ToolbarItem("Stop", null, async () =>
            {
                if (await DisplayAlert("Confirm", "Are you sure you want to stop Sensus? This will end your participation in all studies.", "Stop Sensus", "Go Back"))
                {
                    await SensusServiceHelper.Get().StopProtocolsAsync();

                    (SensusServiceHelper.Get() as Android.AndroidSensusServiceHelper)?.StopAndroidSensusService();
                }

            }, ToolbarItemOrder.Secondary));
#endif

            ToolbarItems.Add(new ToolbarItem("About", null, async () =>
            {
                await DisplayAlert("About Sensus", "Version:  " + SensusServiceHelper.Get().Version, "OK");

            }, ToolbarItemOrder.Secondary));
            #endregion
        }

        private async Task SetProgressAsync(double progress)
        {
            await SensusContext.Current.MainThreadSynchronizer.ExecuteThreadSafe(async () =>
            {
                _protocolStartProgressBarLabel.Text = $"Progress:  {Math.Round(progress * 100)}%";
                await _protocolStartProgressBar.ProgressTo(progress, 100, Easing.Linear);
            });
        }
    }
}<|MERGE_RESOLUTION|>--- conflicted
+++ resolved
@@ -34,14 +34,9 @@
     {
         private EventHandler _protocolStartInitiatedAction;
         private EventHandler<double> _protocolStartAddProgressAction;
-<<<<<<< HEAD
         private EventHandler<bool> _protocolStartFinishedAction;
         private bool _pushedProtocolStartPage = false;
-=======
-        private EventHandler<bool> _protocolStartCompletedSuccessfullyAction;
         private CancellationTokenSource _cancellationTokenSource;
-        private bool _pushedModalStartProgressPage = false;
->>>>>>> afba4566
 
         public static async Task<bool> AuthenticateProtocolAsync(Protocol protocol)
         {
