// Copyright 2014 The Rector & Visitors of the University of Virginia
//
// Licensed under the Apache License, Version 2.0 (the "License");
// you may not use this file except in compliance with the License.
// You may obtain a copy of the License at
//
//     http://www.apache.org/licenses/LICENSE-2.0
//
// Unless required by applicable law or agreed to in writing, software
// distributed under the License is distributed on an "AS IS" BASIS,
// WITHOUT WARRANTIES OR CONDITIONS OF ANY KIND, either express or implied.
// See the License for the specific language governing permissions and
// limitations under the License.

using System;
using System.Linq;
using System.Collections.ObjectModel;
using System.Collections.Specialized;
using Sensus.UI.UiProperties;
using Newtonsoft.Json;
using Sensus.Extensions;

namespace Sensus.UI.Inputs
{
    public class InputGroup
    {
        #region Properties     
        public string Id { get; }

        public ObservableCollection<Input> Inputs { get; }

        [EntryStringUiProperty(null, true, 0)]
        public string Name { get; set; }

        [OnOffUiProperty(null, true, 1)]
        public bool Geotag { get; set; }

        /// <summary>
        /// Gets a value indicating whether this <see cref="InputGroup"/> is valid.
        /// A valid input group is one in which each <see cref="Input"/> in the group is valid.
        /// An input group with no inputs is deemed valid by default.
        /// </summary>
        [JsonIgnore]
        public bool Valid => Inputs.All(i => i?.Valid ?? true);
        #endregion

        #region Constructors
        public InputGroup()
        {
            Id     = Guid.NewGuid().ToString();
            Inputs = NewObservableCollection();
            Geotag = false;
        }

<<<<<<< HEAD
        public InputGroup(InputGroup old)
=======
        /// <summary>
        /// Initializes a new instance of the <see cref="T:Sensus.UI.Inputs.InputGroup"/> class as a copy of another. WARNING:  You must call
        /// UpdateDisplayConditionInputs on the resulting object to ensure that all display conditions are properly set up.
        /// </summary>
        /// <param name="inputGroup">Input group.</param>
        public InputGroup(InputGroup inputGroup)
>>>>>>> 2aa9c3b9
        {
            Id     = old.Id;
            Name   = old.Name;
            Geotag = old.Geotag;

            Inputs   = JsonConvert.DeserializeObject<ObservableCollection<Input>>(JsonConvert.SerializeObject(old.Inputs, SensusServiceHelper.JSON_SERIALIZER_SETTINGS), SensusServiceHelper.JSON_SERIALIZER_SETTINGS);
            //Inputs = old.Inputs.Select(i => i.Copy()).ToObservableCollection(CollectionChanged);
        }

        [JsonConstructor]
        private InputGroup(string id, ObservableCollection<Input> inputs)
        {
            Id = id;
            Inputs = inputs;
        }
        #endregion

        #region Public Methods
        /// <summary>
        /// Updates any display conditions contained on any input in this group to reference inputs contained in the passed array.
        /// This is necessary after copying an input group, because we use serialization/deserialization to copy each individual
        /// input, which then breaks the object reference from input display conditions to their target inputs.
        /// </summary>
        /// <param name="inputs">Inputs.</param>
        public void UpdateDisplayConditionInputs(Input[] inputs)
        {
            foreach (Input input in Inputs)
                foreach (InputDisplayCondition displayCondition in input.DisplayConditions)
                    displayCondition.Input = inputs.First(i => i.Id == displayCondition.Input.Id);
        }

        public override string ToString()
        {
            return Name;
        }
        #endregion

        #region Private Methods
        private ObservableCollection<Input> NewObservableCollection()
        {
            var collection = new ObservableCollection<Input>();

            //I've tested this and the closure still looks up Id by reference.
            //That means we don't need to update this handler when Id changes. 
            collection.CollectionChanged += CollectionChanged;

            return collection;
        }

        private void CollectionChanged(object o, NotifyCollectionChangedEventArgs e)
        {
            if (e.Action == NotifyCollectionChangedAction.Add)
            {
                foreach (Input input in e.NewItems)
                {
                    input.GroupId = Id;
                }
            }

            if (e.Action == NotifyCollectionChangedAction.Remove)
            {
                foreach (Input input in e.OldItems)
                {
                    input.GroupId = null;
                }
            }
        }
        #endregion
    }
}<|MERGE_RESOLUTION|>--- conflicted
+++ resolved
@@ -23,12 +23,12 @@
 namespace Sensus.UI.Inputs
 {
     public class InputGroup
-    {
-        #region Properties     
+    {
+        #region Properties     
         public string Id { get; }
 
-        public ObservableCollection<Input> Inputs { get; }
-
+        public ObservableCollection<Input> Inputs { get; }
+
         [EntryStringUiProperty(null, true, 0)]
         public string Name { get; set; }
 
@@ -36,14 +36,14 @@
         public bool Geotag { get; set; }
 
         /// <summary>
-        /// Gets a value indicating whether this <see cref="InputGroup"/> is valid.
-        /// A valid input group is one in which each <see cref="Input"/> in the group is valid.
+        /// Gets a value indicating whether this <see cref="InputGroup"/> is valid.
+        /// A valid input group is one in which each <see cref="Input"/> in the group is valid.
         /// An input group with no inputs is deemed valid by default.
         /// </summary>
         [JsonIgnore]
-        public bool Valid => Inputs.All(i => i?.Valid ?? true);
-        #endregion
-
+        public bool Valid => Inputs.All(i => i?.Valid ?? true);
+        #endregion
+
         #region Constructors
         public InputGroup()
         {
@@ -52,22 +52,18 @@
             Geotag = false;
         }
 
-<<<<<<< HEAD
-        public InputGroup(InputGroup old)
-=======
+
         /// <summary>
         /// Initializes a new instance of the <see cref="T:Sensus.UI.Inputs.InputGroup"/> class as a copy of another. WARNING:  You must call
         /// UpdateDisplayConditionInputs on the resulting object to ensure that all display conditions are properly set up.
         /// </summary>
-        /// <param name="inputGroup">Input group.</param>
-        public InputGroup(InputGroup inputGroup)
->>>>>>> 2aa9c3b9
+        public InputGroup(InputGroup old)
         {
             Id     = old.Id;
             Name   = old.Name;
-            Geotag = old.Geotag;
-
-            Inputs   = JsonConvert.DeserializeObject<ObservableCollection<Input>>(JsonConvert.SerializeObject(old.Inputs, SensusServiceHelper.JSON_SERIALIZER_SETTINGS), SensusServiceHelper.JSON_SERIALIZER_SETTINGS);
+            Geotag = old.Geotag;
+
+            Inputs   = JsonConvert.DeserializeObject<ObservableCollection<Input>>(JsonConvert.SerializeObject(old.Inputs, SensusServiceHelper.JSON_SERIALIZER_SETTINGS), SensusServiceHelper.JSON_SERIALIZER_SETTINGS);
             //Inputs = old.Inputs.Select(i => i.Copy()).ToObservableCollection(CollectionChanged);
         }
 
@@ -76,9 +72,9 @@
         {
             Id = id;
             Inputs = inputs;
-        }
+        }
         #endregion
-
+
         #region Public Methods
         /// <summary>
         /// Updates any display conditions contained on any input in this group to reference inputs contained in the passed array.
@@ -96,9 +92,9 @@
         public override string ToString()
         {
             return Name;
-        }
+        }
         #endregion
-
+
         #region Private Methods
         private ObservableCollection<Input> NewObservableCollection()
         {
@@ -112,21 +108,21 @@
         }
 
         private void CollectionChanged(object o, NotifyCollectionChangedEventArgs e)
-        {
-            if (e.Action == NotifyCollectionChangedAction.Add)
-            {
-                foreach (Input input in e.NewItems)
-                {
-                    input.GroupId = Id;
-                }
-            }
-
-            if (e.Action == NotifyCollectionChangedAction.Remove)
-            {
-                foreach (Input input in e.OldItems)
-                {
-                    input.GroupId = null;
-                }
+        {
+            if (e.Action == NotifyCollectionChangedAction.Add)
+            {
+                foreach (Input input in e.NewItems)
+                {
+                    input.GroupId = Id;
+                }
+            }
+
+            if (e.Action == NotifyCollectionChangedAction.Remove)
+            {
+                foreach (Input input in e.OldItems)
+                {
+                    input.GroupId = null;
+                }
             }
         }
         #endregion
