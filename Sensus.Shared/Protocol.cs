--- conflicted
+++ resolved
@@ -46,12 +46,9 @@
 using Amazon;
 using Amazon.S3.Model;
 using Sensus.Anonymization.Anonymizers;
-<<<<<<< HEAD
 using Sensus.Authentication;
-=======
 using Sensus.UI;
 using Sensus.Exceptions;
->>>>>>> afab4cb9
 
 #if __IOS__
 using HealthKit;
@@ -527,8 +524,6 @@
         private double _gpsLongitudeAnonymizationStudyOffset;
         private Dictionary<Type, Probe> _typeProbe;
 
-<<<<<<< HEAD
-=======
         // members for displaying protocol start-up
         private ProtocolStartPage _protocolStartPage;
         private bool _pushedProtocolStartPage;
@@ -536,7 +531,6 @@
         private Func<double, Task> _protocolStartAddProgressAsync;
         private Func<ProtocolState, Task> _protocolStartFinishedAsync;
 
->>>>>>> afab4cb9
         /// <summary>
         /// The study's identifier. All studies on the same device must have unique identifiers. Certain <see cref="Probe"/>s
         /// like the <see cref="Probes.Context.BluetoothDeviceProximityProbe"/> rely on the study identifiers to be the same
@@ -1398,20 +1392,18 @@
         }
 
         /// <summary>
-<<<<<<< HEAD
         /// The authentication service. This is serialized to JSON; however, the only thing that is retained in the
         /// serialized JSON is the service base URL. No account or credential information is serialized; rather, 
         /// this information is refreshed when needed.
         /// </summary>
         /// <value>The management service.</value>
         public AuthenticationService AuthenticationService { get; set; }
-=======
+
         /// Specifies whether the current <see cref="Protocol"/> should be compatible with Android only, iOS only, or both.
         /// </summary>
         /// <value>The protocol compatibility mode.</value>
         [ListUiProperty("Compatibility:", true, 51, new object[] { ProtocolCompatibilityMode.CrossPlatform, ProtocolCompatibilityMode.AndroidOnly, ProtocolCompatibilityMode.iOSOnly }, true)]
         public ProtocolCompatibilityMode CompatibilityMode { get; set; } = ProtocolCompatibilityMode.CrossPlatform;
->>>>>>> afab4cb9
 
         /// <summary>
         /// We regenerate the offset every time a protocol starts, so there's 
