--- conflicted
+++ resolved
@@ -532,12 +532,8 @@
         private string _pushNotificationsHub;
         private double _gpsLongitudeAnonymizationParticipantOffset;
         private double _gpsLongitudeAnonymizationStudyOffset;
-<<<<<<< HEAD
-
-=======
         private Dictionary<Type, Probe> _typeProbe;
-       
->>>>>>> c0aec1fc
+
         /// <summary>
         /// The study's identifier. All studies on the same device must have unique identifiers. Certain <see cref="Probe"/>s
         /// like the <see cref="Probes.Context.BluetoothDeviceProximityProbe"/> rely on the study identifiers to be the same
