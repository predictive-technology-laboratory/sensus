// Copyright 2014 The Rector & Visitors of the University of Virginia
//
// Licensed under the Apache License, Version 2.0 (the "License");
// you may not use this file except in compliance with the License.
// You may obtain a copy of the License at
//
//     http://www.apache.org/licenses/LICENSE-2.0
//
// Unless required by applicable law or agreed to in writing, software
// distributed under the License is distributed on an "AS IS" BASIS,
// WITHOUT WARRANTIES OR CONDITIONS OF ANY KIND, either express or implied.
// See the License for the specific language governing permissions and
// limitations under the License.

using Newtonsoft.Json;
using Sensus.DataStores.Local;
using Sensus.DataStores.Remote;
using Sensus.Probes;
using Sensus.UI.UiProperties;
using System;
using System.Collections.Generic;
using System.IO;
using System.Net;
using System.Threading;
using Xamarin.Forms;
using Sensus.Anonymization;
using System.Linq;
using System.Reflection;
using Sensus.Probes.Location;
using Sensus.UI.Inputs;
using Sensus.Probes.Apps;
using Sensus.Probes.Movement;
using System.Text;
using System.Threading.Tasks;
using Sensus.Context;
using Sensus.Probes.User.MicrosoftBand;
using Sensus.Probes.User.Scripts;
using Sensus.Callbacks;
using Sensus.Encryption;
using System.Text.RegularExpressions;
using Microsoft.AppCenter.Analytics;
using System.ComponentModel;
using Sensus.Concurrent;
using Amazon.S3;
using Amazon.S3.Util;
using Amazon;
using Amazon.S3.Model;
using Sensus.Extensions;
using Sensus.Anonymization.Anonymizers;

#if __IOS__
using HealthKit;
using Foundation;
using Sensus.iOS.Probes.User.Health;
using Plugin.Geolocator.Abstractions;
#endif

namespace Sensus
{
    /// <summary>
    /// 
    /// A Protocol defines a plan for collecting (via <see cref="Probe"/>s), anonymizing (via <see cref="Anonymization.Anonymizers.Anonymizer"/>s), and 
    /// storing (via <see cref="LocalDataStore"/>s and <see cref="RemoteDataStore"/>s) data from a device. Study organizers use Sensus to configure the 
    /// study's Protocol. Study participants use Sensus to load a Protocol and enroll in the study. All of this happens within the Sensus app.
    /// 
    /// </summary>
    public class Protocol : INotifyPropertyChanged
    {
        #region static members

        public const int GPS_DEFAULT_ACCURACY_METERS = 25;
        public const int GPS_DEFAULT_MIN_TIME_DELAY_MS = 5000;
        public const int GPS_DEFAULT_MIN_DISTANCE_DELAY_METERS = 50;
        private readonly Regex NON_ALPHANUMERIC_REGEX = new Regex("[^a-zA-Z0-9]");

        public static async Task<Protocol> CreateAsync(string name)
        {
            Protocol protocol = new Protocol(name);

            await protocol.ResetAsync(true);

            foreach (Probe probe in Probe.GetAll())
            {
                protocol.AddProbe(probe);
            }

            SensusServiceHelper.Get().RegisterProtocol(protocol);

            return protocol;
        }

        public static async Task<Protocol> DeserializeAsync(Uri webURI)
        {
            Protocol protocol = null;

            try
            {
                // check if the URI points to an S3 bucket
                AmazonS3Uri s3URI = null;
                try
                {
                    s3URI = new AmazonS3Uri(webURI);
                }
                catch (Exception)
                {
                }

                if (s3URI == null)
                {
                    TaskCompletionSource<Protocol> completionSource = new TaskCompletionSource<Protocol>();
                    WebClient downloadClient = new WebClient();

                    downloadClient.DownloadDataCompleted += async (o, e) =>
                    {
                        if (e.Error == null)
                        {
                            completionSource.SetResult(await DeserializeAsync(e.Result));
                        }
                        else
                        {
                            string errorMessage = "Failed to download protocol from URI \"" + webURI + "\". If this is an HTTPS URI, make sure the server's certificate is valid. Message:  " + e.Error.Message;
                            SensusServiceHelper.Get().Logger.Log(errorMessage, LoggingLevel.Normal, typeof(Protocol));
                            await SensusServiceHelper.Get().FlashNotificationAsync(errorMessage);
                            completionSource.SetResult(null);
                        }
                    };

                    downloadClient.DownloadDataAsync(webURI);

                    protocol = await completionSource.Task;
                }
                else
                {
                    AmazonS3Client s3Client = new AmazonS3Client(SensusContext.Current.IamAccessKey, SensusContext.Current.IamAccessKeySecret, RegionEndpoint.GetBySystemName(SensusContext.Current.IamRegion));
                    GetObjectResponse response = await s3Client.GetObjectAsync(s3URI.Bucket, s3URI.Key);
                    if (response.HttpStatusCode == HttpStatusCode.OK)
                    {
                        MemoryStream byteStream = new MemoryStream();
                        response.ResponseStream.CopyTo(byteStream);
                        protocol = await DeserializeAsync(byteStream.ToArray());
                    }
                }
            }
            catch (Exception ex)
            {
                string errorMessage = "Failed to download protocol from URI \"" + webURI + "\". If this is an HTTPS URI, make sure the server's certificate is valid. Message:  " + ex.Message;
                SensusServiceHelper.Get().Logger.Log(errorMessage, LoggingLevel.Normal, typeof(Protocol));
                await SensusServiceHelper.Get().FlashNotificationAsync(errorMessage);
            }

            return protocol;
        }

        public static async Task<Protocol> DeserializeAsync(byte[] bytes)
        {
            // decrypt the bytes to JSON
            string json;
            try
            {
                json = SensusContext.Current.SymmetricEncryption.DecryptToString(bytes);
            }
            catch (Exception ex)
            {
                string message = "Failed to decrypt protocol bytes:  " + ex.Message;
                SensusServiceHelper.Get().Logger.Log(message, LoggingLevel.Normal, typeof(Protocol));
                await SensusServiceHelper.Get().FlashNotificationAsync(message);
                return null;
            }

            // make any necessary platform conversions
            try
            {
                json = SensusServiceHelper.Get().ConvertJsonForCrossPlatform(json);
            }
            catch (Exception ex)
            {
                string message = "Failed to cross-platform convert protocol:  " + ex.Message;
                SensusServiceHelper.Get().Logger.Log(message, LoggingLevel.Normal, typeof(Protocol));
                await SensusServiceHelper.Get().FlashNotificationAsync(message);
                return null;
            }

            // deserialize JSON to protocol object
            Protocol protocol;
            try
            {
                protocol = await DeserializeAsync(json);
            }
            catch (Exception ex)
            {
                string message = "Failed to deserialize protocol JSON:  " + ex.Message;
                SensusServiceHelper.Get().Logger.Log(message, LoggingLevel.Normal, typeof(Protocol));
                await SensusServiceHelper.Get().FlashNotificationAsync(message);
                return null;
            }

            // set up protocol
            try
            {
                // if probes not present in the current platform are used as script triggers, we'll 
                // end up with null probes in the protocol that refer to invalid triggers. remove
                // any nulls.
                protocol.Probes.RemoveAll(probe => probe == null);

                // don't reset the protocol id -- received protocols should remain in the same study.
                await protocol.ResetAsync(false);

                // the selection index for groupable protocols comes from one of two places:  it's either the index corresponding to the 
                // protocol that was previously registered (when a groupable protocol is updated), or it's a random one (when a groupable
                // protocol is first loaded).
                int? groupableProtocolIndex = null;

                // see if we have already registered the newly deserialized protocol. when considering whether a registered
                // protocol is the match for the newly deserialized one, also check the protocols grouped with the registered
                // protocol. from the user's perspective these grouped protocols are not visible, but they should trigger
                // a match from an randomized experimental design perspective.
                Protocol registeredProtocol = null;
                foreach (Protocol p in SensusServiceHelper.Get().RegisteredProtocols)
                {
                    if (p.Equals(protocol) || p.GroupedProtocols.Contains(protocol) || protocol.GroupedProtocols.Contains(p))
                    {
                        registeredProtocol = p;
                        break;
                    }
                }

                #region if we've previously registered the protocol, the user needs to decide what to do:  either keep the previous one or use the new one
                if (registeredProtocol != null)
                {
                    await SensusContext.Current.MainThreadSynchronizer.ExecuteThreadSafe(async () =>
                    {
                        if (!await Application.Current.MainPage.DisplayAlert("Study Already Loaded", "The study that you just opened has already been loaded into Sensus. Would you like to use the study you just opened or continue using the previous one?", "Use the study I just opened.", "Continue using the previous study."))
                        {
                            // use the previous study
                            protocol = registeredProtocol;
                        }
                    });

                    // if the user opted to use the new protocol, we need to replace the previous one with the new one.
                    if (protocol != registeredProtocol)
                    {
                        // if the new protocol is groupable, we do not want to randomly select one out of the group. instead, we want to continue using 
                        // the same protocol that we have been using. 
                        if (protocol.GroupedProtocols.Count > 0)
                        {
                            if (protocol.Id == registeredProtocol.Id)
                            {
                                // don't re-group below. use the currently assigned protocol.
                                groupableProtocolIndex = 0;
                            }
                            else
                            {
                                // locate the index of the new protocol corresponding to the old one.
                                groupableProtocolIndex = protocol.GroupedProtocols.FindIndex(groupedProtocol => groupedProtocol.Id == registeredProtocol.Id) + 1;

                                // it's possible that the new protocol does not include the one we were previously using (e.g., if the study desiger has deleted it
                                // from the group). in this case, set the groupable index to null. we'll pick randomly below.
                                if (groupableProtocolIndex < 0)
                                {
                                    groupableProtocolIndex = null;
                                }
                            }
                        }

                        // store any data that have accumulated locally
                        await SensusServiceHelper.Get().FlashNotificationAsync("Submitting data from previous study...");
                        await registeredProtocol.LocalDataStore.WriteToRemoteAsync(CancellationToken.None);

                        // stop the study and unregister it 
                        await SensusServiceHelper.Get().FlashNotificationAsync("Stopping previous study...");
                        await registeredProtocol.StopAsync();
                        await SensusServiceHelper.Get().UnregisterProtocolAsync(registeredProtocol);
                        registeredProtocol = null;
                    }
                }
                #endregion

                // if we're not using a previously registered protocol, then we need to configure the new one.
                if (registeredProtocol == null)
                {
                    #region if grouped protocols are available, consider swapping the currently assigned one with another.
                    if (protocol.GroupedProtocols.Count > 0)
                    {
                        // if we didn't select an index above corresponding to the previously registered protocol, generated a random index.
                        if (groupableProtocolIndex == null)
                        {
                            int numProtocols = 1 + protocol.GroupedProtocols.Count;
                            groupableProtocolIndex = new Random().Next(0, numProtocols);  // inclusive min, exclusive max
                        }

                        // if protocol index == 0, then we should use the currently assigned protocol -- no action is needed. if, on 
                        // the other hand the protocol index > 0, then we need to swap in a new protocol.
                        if (groupableProtocolIndex.Value > 0)
                        {
                            int replacementIndex = groupableProtocolIndex.Value - 1;
                            Protocol replacementProtocol = protocol.GroupedProtocols[replacementIndex];

                            // rotate the configuration such that the replacement protocol has the other protocols as grouped protocols
                            replacementProtocol.GroupedProtocols.Clear();
                            replacementProtocol.GroupedProtocols.Add(protocol);
                            replacementProtocol.GroupedProtocols.AddRange(protocol.GroupedProtocols.Where(groupedProtocol => !groupedProtocol.Equals(replacementProtocol)));

                            // clear the original protocol's grouped protocols and swap in the replacement
                            protocol.GroupedProtocols.Clear();
                            protocol = replacementProtocol;
                        }
                    }
                    #endregion

                    #region add any probes for the current platform that didn't come through when deserializing.
                    // for example, android has a listening WLAN probe, but iOS has a polling WLAN probe. neither will 
                    // come through on the other platform when deserializing, since the types are not defined.
                    List<Type> deserializedProbeTypes = protocol.Probes.Select(p => p.GetType()).ToList();

                    foreach (Probe probe in Probe.GetAll())
                    {
                        if (!deserializedProbeTypes.Contains(probe.GetType()))
                        {
                            SensusServiceHelper.Get().Logger.Log("Adding missing probe to protocol:  " + probe.GetType().FullName, LoggingLevel.Normal, typeof(Protocol));
                            protocol.AddProbe(probe);
                        }
                    }

                    #endregion

                    #region remove triggers that reference unavailable probes
                    // when doing cross-platform conversions, there may be triggers that reference probes that aren't available on the
                    // current platform. remove these triggers and warn the user that the script will not run.
                    // https://insights.xamarin.com/app/Sensus-Production/issues/999
                    foreach (ScriptProbe probe in protocol.Probes.Where(probe => probe is ScriptProbe))
                    {
                        foreach (ScriptRunner scriptRunner in probe.ScriptRunners)
                        {
                            foreach (Probes.User.Scripts.Trigger trigger in scriptRunner.Triggers.ToList())
                            {
                                if (trigger.Probe == null)
                                {
                                    scriptRunner.Triggers.Remove(trigger);
                                    await SensusServiceHelper.Get().FlashNotificationAsync("Warning:  " + scriptRunner.Name + " trigger is not valid on this device.");
                                }
                            }
                        }
                    }
                    #endregion

                    SensusServiceHelper.Get().RegisterProtocol(protocol);
                }

                // protocols deserialized upon receipt (i.e., those here) are never groupable for experimental integrity reasons. we
                // do not want the user to be able to group the newly deserialized protocol with other protocols and then share the 
                // resulting grouped protocol with other participants. the user's only option is to share the protocol as-is. of course,
                // if the protocol is unlocked then the user will be able to go edit the protocol and make it groupable. this is why
                // all protocols should be locked before deployment in an experiment.
                protocol.Groupable = false;
            }
            catch (Exception ex)
            {
                string message = "Failed to set up protocol:  " + ex.Message;
                SensusServiceHelper.Get().Logger.Log(message, LoggingLevel.Normal, typeof(Protocol));
                await SensusServiceHelper.Get().FlashNotificationAsync(message);
                protocol = null;
            }

            return protocol;
        }

        public static async Task<Protocol> DeserializeAsync(string json)
        {
            Protocol protocol = null;

            try
            {
                // always deserialize protocols on the main thread (e.g., since a looper is required for android). also, disable
                // flash notifications so we don't get any messages that result from properties being set within the protocol.
                SensusServiceHelper.Get().FlashNotificationsEnabled = false;
                protocol = SensusContext.Current.MainThreadSynchronizer.ExecuteThreadSafe(() =>
                {
                    try
                    {
                        return JsonConvert.DeserializeObject<Protocol>(json, SensusServiceHelper.JSON_SERIALIZER_SETTINGS);
                    }
                    catch (Exception ex)
                    {
                        SensusServiceHelper.Get().Logger.Log("Error while deserializing protocol from JSON:  " + ex.Message, LoggingLevel.Normal, typeof(Protocol));
                        return null;
                    }
                });

                if (protocol == null)
                {
                    throw new Exception("Failed to deserialize protocol from JSON.");
                }
            }
            catch (Exception ex)
            {
                SensusServiceHelper.Get().Logger.Log("Failed to deserialize protocol from JSON:  " + ex.Message, LoggingLevel.Normal, typeof(Protocol));
                await SensusServiceHelper.Get().FlashNotificationAsync("Failed to unpack protocol from JSON:  " + ex.Message);
            }
            finally
            {
                SensusServiceHelper.Get().FlashNotificationsEnabled = true;
            }

            return protocol;
        }

        public static async Task DisplayAndStartAsync(Protocol protocol)
        {
            if (protocol == null)
            {
                await SensusServiceHelper.Get().FlashNotificationAsync("Protocol is empty. Cannot display or start it.");
            }
            else if (protocol.Running)
            {
                await SensusServiceHelper.Get().FlashNotificationAsync("The following study is currently running:  \"" + protocol.Name + "\".");
            }
            else
            {
                await SensusContext.Current.MainThreadSynchronizer.ExecuteThreadSafe(async () =>
                {
                    await protocol.StartWithUserAgreementAsync("You just opened \"" + protocol.Name + "\" within Sensus.");
                });
            }
        }

        public static async Task RunUiTestingProtocolAsync(Stream uiTestingProtocolFile)
        {
            try
            {
                // delete all current protocols -- we don't want them interfering with the one we're about to load/run.
                foreach (Protocol protocol in SensusServiceHelper.Get().RegisteredProtocols)
                {
                    await protocol.DeleteAsync();
                }

                using (MemoryStream protocolStream = new MemoryStream())
                {
                    uiTestingProtocolFile.CopyTo(protocolStream);
                    string protocolJSON = SensusServiceHelper.Get().ConvertJsonForCrossPlatform(SensusContext.Current.SymmetricEncryption.DecryptToString(protocolStream.ToArray()));
                    Protocol protocol = await DeserializeAsync(protocolJSON);

                    if (protocol == null)
                    {
                        throw new Exception("Failed to deserialize UI testing protocol.");
                    }

                    foreach (Probe probe in protocol.Probes)
                    {
                        // UI testing is problematic with probes that take us away from Sensus, since it's difficult to automate UI 
                        // interaction outside of Sensus. disable any probes that might take us away from Sensus.

                        if (probe is FacebookProbe)
                        {
                            probe.Enabled = false;
                        }

#if __IOS__
                        if (probe is iOSHealthKitProbe)
                        {
                            probe.Enabled = false;
                        }
#endif

                        // clear the run-times collection from any script runners. need a clean start, just in case we have one-shot scripts
                        // that need to run every UI testing execution.
                        if (probe is ScriptProbe)
                        {
                            foreach (ScriptRunner scriptRunner in (probe as ScriptProbe).ScriptRunners)
                            {
                                scriptRunner.RunTimes.Clear();
                            }
                        }

                        // disable the accelerometer probe, since we use it to trigger a test script that can interrupt UI scripting.
                        if (probe is AccelerometerProbe)
                        {
                            probe.Enabled = false;
                        }
                    }

                    await DisplayAndStartAsync(protocol);
                }
            }
            catch (Exception ex)
            {
                string message = "Failed to run UI testing protocol:  " + ex.Message;
                SensusServiceHelper.Get().Logger.Log(message, LoggingLevel.Normal, typeof(Protocol));
                throw new Exception(message);
            }
        }

        #endregion

        public event EventHandler<bool> ProtocolRunningChanged;
        public event PropertyChangedEventHandler PropertyChanged;

        private string _id;
        private string _name;
        private List<Probe> _probes;
        private bool _running;
        private ScheduledCallback _scheduledStartCallback;
        private ScheduledCallback _scheduledStopCallback;
        private LocalDataStore _localDataStore;
        private RemoteDataStore _remoteDataStore;
        private string _storageDirectory;
        private string _lockPasswordHash;
        private AnonymizedJsonContractResolver _jsonAnonymizer;
        private DateTimeOffset _randomTimeAnchor;
        private ConcurrentObservableCollection<PointOfInterest> _pointsOfInterest;
        private string _description;
        private DateTime _startTimestamp;
        private bool _startImmediately;
        private DateTime _endTimestamp;
        private bool _continueIndefinitely;
        private readonly List<Window> _alertExclusionWindows;
        private string _asymmetricEncryptionPublicKey;
        private int _participationHorizonDays;
        private string _contactEmail;
        private bool _groupable;
        private List<Protocol> _groupedProtocols;
        private float? _rewardThreshold;
        private float _gpsDesiredAccuracyMeters;
        private int _gpsMinTimeDelayMS;
        private float _gpsMinDistanceDelayMeters;
        private Dictionary<string, string> _variableValue;
        private ProtocolStartConfirmationMode _startConfirmationMode;
        private string _participantId;
        private string _pushNotificationsSharedAccessSignature;
        private string _pushNotificationsHub;
        private double _gpsLongitudeAnonymizationParticipantOffset;
        private double _gpsLongitudeAnonymizationStudyOffset;

        public string Id
        {
            get { return _id; }
            set { _id = value; }
        }

        /// <summary>
        /// A descriptive name for the <see cref="Protocol"/>.
        /// </summary>
        /// <value>The name.</value>
        [EntryStringUiProperty("Name:", true, 1, true)]
        public string Name
        {
            get { return _name; }
            set
            {
                _name = value;
                CaptionChanged();
            }
        }

        public List<Probe> Probes
        {
            get { return _probes; }
            set { _probes = value; }
        }

        [JsonIgnore]
        public bool Running
        {
            get { return _running; }
        }

        public LocalDataStore LocalDataStore
        {
            get { return _localDataStore; }
            set
            {
                if (value != _localDataStore)
                {
                    _localDataStore = value;
                    _localDataStore.Protocol = this;

                    _localDataStore.UpdatedCaptionText += (o, status) =>
                    {
                        SubCaptionChanged();
                    };
                }
            }
        }

        public RemoteDataStore RemoteDataStore
        {
            get { return _remoteDataStore; }
            set
            {
                if (value != _remoteDataStore)
                {
                    _remoteDataStore = value;
                    _remoteDataStore.Protocol = this;
                }
            }
        }

        public string StorageDirectory
        {
            get
            {
                try
                {
                    // test storage directory to ensure that it's valid
                    if (!Directory.Exists(_storageDirectory) || Directory.GetFiles(_storageDirectory).Length == -1)
                    {
                        throw new Exception("Invalid protocol storage directory.");
                    }
                }
                catch (Exception)
                {
                    // the storage directory is not valid. try resetting the storage directory.
                    try
                    {
                        ResetStorageDirectory();

                        if (!Directory.Exists(_storageDirectory) || Directory.GetFiles(_storageDirectory).Length == -1)
                        {
                            throw new Exception("Failed to reset protocol storage directory.");
                        }
                    }
                    catch (Exception ex)
                    {
                        SensusServiceHelper.Get().Logger.Log(ex.Message, LoggingLevel.Normal, GetType());
                        throw ex;
                    }
                }

                return _storageDirectory;
            }
            set
            {
                _storageDirectory = value;

                if (!string.IsNullOrWhiteSpace(_storageDirectory) && !Directory.Exists(_storageDirectory))
                {
                    try
                    {
                        Directory.CreateDirectory(_storageDirectory);
                    }
                    catch (Exception)
                    {
                    }
                }
            }
        }

        public string LockPasswordHash
        {
            get
            {
                return _lockPasswordHash;
            }
            set
            {
                _lockPasswordHash = value;
            }
        }

        public AnonymizedJsonContractResolver JsonAnonymizer
        {
            get { return _jsonAnonymizer; }
            set { _jsonAnonymizer = value; }
        }

        public DateTimeOffset RandomTimeAnchor
        {
            get
            {
                return _randomTimeAnchor;
            }
            set
            {
                _randomTimeAnchor = value;
            }
        }

        public ConcurrentObservableCollection<PointOfInterest> PointsOfInterest
        {
            get { return _pointsOfInterest; }
        }

        /// <summary>
        /// A detailed description of the <see cref="Protocol"/> (e.g., what it does, who it is intended for, etc.).
        /// </summary>
        /// <value>The description.</value>
        [EditorUiProperty(null, true, 15, false)]
        public string Description
        {
            get
            {
                return _description;
            }
            set
            {
                _description = value;
            }
        }

        /// <summary>
        /// Whether or not to start the <see cref="Protocol"/> immediately after the user has opted into it.
        /// </summary>
        /// <value><c>true</c> to start immediately; otherwise, <c>false</c>.</value>
        [OnOffUiProperty("Start Immediately:", true, 16)]
        public bool StartImmediately
        {
            get
            {
                return _startImmediately;
            }
            set
            {
                _startImmediately = value;
            }
        }

        /// <summary>
        /// The date on which the <see cref="Protocol"/> will start running. Only has an effect if <see cref="StartImmediately"/> 
        /// is `false`.
        /// </summary>
        /// <value>The start date.</value>
        [DateUiProperty("Start Date:", true, 17, false)]
        public DateTime StartDate
        {
            get
            {
                return _startTimestamp;
            }
            set
            {
                _startTimestamp = new DateTime(value.Year, value.Month, value.Day, _startTimestamp.Hour, _startTimestamp.Minute, _startTimestamp.Second);

                CaptionChanged();
            }
        }

        /// <summary>
        /// The time at which the <see cref="Protocol"/> will start running. Only has an effect if <see cref="StartImmediately"/> is `false`.
        /// </summary>
        /// <value>The start time.</value>
        [TimeUiProperty("Start Time:", true, 18, false)]
        public TimeSpan StartTime
        {
            get
            {
                return _startTimestamp.TimeOfDay;
            }
            set
            {
                _startTimestamp = new DateTime(_startTimestamp.Year, _startTimestamp.Month, _startTimestamp.Day, value.Hours, value.Minutes, value.Seconds);

                CaptionChanged();
            }
        }

        /// <summary>
        /// Whether or not to execute the <see cref="Protocol"/> forever after it has started.
        /// </summary>
        /// <value><c>true</c> to execute forever; otherwise, <c>false</c>.</value>
        [OnOffUiProperty("Continue Indefinitely:", true, 19)]
        public bool ContinueIndefinitely
        {
            get
            {
                return _continueIndefinitely;
            }
            set
            {
                _continueIndefinitely = value;
            }
        }

        /// <summary>
        /// The date on which the <see cref="Protocol"/> will stop running. Only has an effect if <see cref="ContinueIndefinitely"/> is `false`.
        /// </summary>
        /// <value>The end date.</value>
        [DateUiProperty("End Date:", true, 20, false)]
        public DateTime EndDate
        {
            get
            {
                return _endTimestamp;
            }
            set
            {
                _endTimestamp = new DateTime(value.Year, value.Month, value.Day, _endTimestamp.Hour, _endTimestamp.Minute, _endTimestamp.Second);
            }
        }

        /// <summary>
        /// The time at which the <see cref="Protocol"/> will stop running. Only has an effect if <see cref="ContinueIndefinitely"/> is `false`.
        /// </summary>
        /// <value>The end time.</value>
        [TimeUiProperty("End Time:", true, 21, false)]
        public TimeSpan EndTime
        {
            get
            {
                return _endTimestamp.TimeOfDay;
            }
            set
            {
                _endTimestamp = new DateTime(_endTimestamp.Year, _endTimestamp.Month, _endTimestamp.Day, value.Hours, value.Minutes, value.Seconds);
            }
        }

        /// <summary>
        /// The number of days used to calculate the participation percentage. For example, if the participation horizon is
        /// 7 days, and the user has been running a <see cref="ListeningProbe"/> for 1 day, then the participation percentage
        /// would be 1/7 (~14%). On the other hand, if the participation horizon is 1 day, then the same user would have a 
        /// participation percentage of 1/1 (100%). Must be at least 1.
        /// </summary>
        /// <value>The participation horizon, in days.</value>
        [EntryIntegerUiProperty("Participation Horizon (Days):", true, 23, true)]
        public int ParticipationHorizonDays
        {
            get
            {
                return _participationHorizonDays;
            }
            set
            {
                if (value >= 1)
                {
                    _participationHorizonDays = value;
                }
            }
        }

        [JsonIgnore]
        public DateTime ParticipationHorizon
        {
            get { return DateTime.Now.AddDays(-_participationHorizonDays); }
        }

        /// <summary>
        /// An email address for the individual who is responsible for handling questions
        /// associated with this study.
        /// </summary>
        /// <value>The contact email.</value>
        [EntryStringUiProperty("Contact Email:", true, 24, false)]
        public string ContactEmail
        {
            get
            {
                return _contactEmail;
            }
            set
            {
                _contactEmail = value;
            }
        }

        /// <summary>
        /// Whether the user should be allowed to group the <see cref="Protocol"/> with other <see cref="Protocol"/>s to form a 
        /// bundle that participant's are randomized into.
        /// </summary>
        /// <value><c>true</c> if groupable; otherwise, <c>false</c>.</value>
        [OnOffUiProperty(null, true, 25)]
        public bool Groupable
        {
            get
            {
                return _groupable;
            }
            set
            {
                _groupable = value;
            }
        }

        public List<Protocol> GroupedProtocols
        {
            get
            {
                return _groupedProtocols;
            }
            set
            {
                _groupedProtocols = value;
            }
        }

        /// <summary>
        /// The participation percentage required for a user to be considered eligible for rewards.
        /// </summary>
        /// <value>The reward threshold.</value>
        [EntryFloatUiProperty("Reward Threshold:", true, 26, false)]
        public float? RewardThreshold
        {
            get
            {
                return _rewardThreshold;
            }
            set
            {
                if (value != null)
                {
                    if (value.Value < 0)
                    {
                        value = 0;
                    }
                    else if (value.Value > 1)
                    {
                        value = 1;
                    }
                }

                _rewardThreshold = value;
            }
        }

        [JsonIgnore]
        public double Participation
        {
            get
            {
                double[] participations = _probes.Select(probe => probe.GetParticipation())
                                                 .Where(participation => participation != null)
                                                 .Select(participation => participation.GetValueOrDefault())
                                                 .ToArray();

                // there will not be any participations if all probes are disabled -- perfect participation by definition
                if (participations.Length == 0)
                {
                    return 1;
                }
                else
                {
                    return participations.Average();
                }
            }
        }

        /// <summary>
        /// The desired accuracy in meters of the collected GPS readings. There are no guarantees that this accuracy
        /// will be achieved.
        /// </summary>
        /// <value>The GPS desired accuracy, in meters.</value>
        [EntryFloatUiProperty("GPS - Desired Accuracy (Meters):", true, 27, true)]
        public float GpsDesiredAccuracyMeters
        {
            get { return _gpsDesiredAccuracyMeters; }
            set
            {
                if (value <= 0)
                {
                    value = GPS_DEFAULT_ACCURACY_METERS;
                }

                _gpsDesiredAccuracyMeters = value;
            }
        }

        /// <summary>
        /// The minimum amount of time in milliseconds to wait between deliveries of GPS readings.
        /// </summary>
        /// <value>The GPS minimum time delay, in milliseconds.</value>
        [EntryIntegerUiProperty("GPS - Minimum Time Delay (MS):", true, 28, true)]
        public int GpsMinTimeDelayMS
        {
            get { return _gpsMinTimeDelayMS; }
            set
            {
                if (value < 0)
                {
                    value = GPS_DEFAULT_MIN_TIME_DELAY_MS;
                }

                _gpsMinTimeDelayMS = value;
            }
        }

        /// <summary>
        /// The minimum distance in meters to wait between deliveries of GPS readings.
        /// </summary>
        /// <value>The GPS minimum distance delay, in meters.</value>
        [EntryFloatUiProperty("GPS - Minimum Distance Delay (Meters):", true, 29, true)]
        public float GpsMinDistanceDelayMeters
        {
            get
            {
                return _gpsMinDistanceDelayMeters;
            }
            set
            {
                if (value < 0)
                {
                    value = GPS_DEFAULT_MIN_DISTANCE_DELAY_METERS;
                }

                _gpsMinDistanceDelayMeters = value;
            }
        }

        public Dictionary<string, string> VariableValue
        {
            get
            {
                return _variableValue;
            }
            set
            {
                _variableValue = value;
            }
        }

        /// <summary>
        /// A <see cref="Protocol"/> may delare variables whose values can be easily reused throughout the
        /// system. For example, if many of the survey inputs share a particular substring (e.g., the study 
        /// name), consider defining a variable named `study-name` that holds the study name. You can then
        /// reference this variable when defining the survey input label via `{study-name}`. The format
        /// of this field is `variable-name:variable-value`.
        /// </summary>
        /// <value>The variable value user interface property.</value>
        [EditableListUiProperty("Variables:", true, 30, false)]
        [JsonIgnore]
        public List<string> VariableValueUiProperty
        {
            get
            {
                return _variableValue.Select(kvp => kvp.Key + ": " + kvp.Value).ToList();
            }
            set
            {
                _variableValue = new Dictionary<string, string>();

                if (value != null)
                {
                    foreach (string variableValueStr in value)
                    {
                        int colonIndex = variableValueStr.IndexOf(':');

                        // if there is no colon, use the entire string as the variable
                        if (colonIndex < 0)
                        {
                            colonIndex = variableValueStr.Length;
                        }

                        // get the variable, ignoring non-alphanumeric characters
                        string variable = NON_ALPHANUMERIC_REGEX.Replace(variableValueStr.Substring(0, colonIndex), "");
                        if (!string.IsNullOrWhiteSpace(variable))
                        {
                            // get the value, which is anything after the colon
                            string variableValue = null;
                            if (colonIndex < variableValueStr.Length - 1)
                            {
                                variableValue = variableValueStr.Substring(colonIndex + 1).Trim();

                                // if the variable value is empty then set it to null
                                if (string.IsNullOrWhiteSpace(variableValue))
                                {
                                    variableValue = null;
                                }
                            }

                            _variableValue[variable] = variableValue;
                        }
                    }
                }
            }
        }

        /// <summary>
        /// Gets or sets the participant identifier.
        /// </summary>
        /// <value>The participant identifier.</value>
        public string ParticipantId
        {
            get
            {
                return _participantId;
            }
            set
            {
                _participantId = value;
            }
        }

        #region iOS-specific protocol properties

#if __IOS__
        [OnOffUiProperty("GPS - Pause Location Updates:", true, 30)]
        public bool GpsPauseLocationUpdatesAutomatically { get; set; } = false;

        [ListUiProperty("GPS - Pause Activity Type:", true, 31, new object[] { ActivityType.Other, ActivityType.AutomotiveNavigation, ActivityType.Fitness, ActivityType.OtherNavigation }, false)]
        public ActivityType GpsPauseActivityType { get; set; } = ActivityType.Other;

        [OnOffUiProperty("GPS - Significant Changes:", true, 32)]
        public bool GpsListenForSignificantChanges { get; set; } = false;

        [OnOffUiProperty("GPS - Defer Location Updates:", true, 33)]
        public bool GpsDeferLocationUpdates { get; set; } = false;

        private float _gpsDeferralDistanceMeters = 500;

        [EntryFloatUiProperty("GPS - Deferral Distance (Meters):", true, 34, false)]
        public float GpsDeferralDistanceMeters
        {
            get
            {
                return _gpsDeferralDistanceMeters;
            }
            set
            {
                if (value < 0)
                {
                    value = -1;
                }

                _gpsDeferralDistanceMeters = value;
            }
        }

        private float _gpsDeferralTimeMinutes = 5;

        [EntryFloatUiProperty("GPS - Deferral Time (Mins.):", true, 35, false)]
        public float GpsDeferralTimeMinutes
        {
            get { return _gpsDeferralTimeMinutes; }
            set
            {
                if (value < 0)
                {
                    value = -1;
                }

                _gpsDeferralTimeMinutes = value;
            }
        }
#endif

        /// <summary>
        /// A comma-separated list of time windows during which alerts from Sensus (e.g., notifications
        /// about new surveys) should not have a sound or vibration associated with them. The format
        /// is the same as described for <see cref="ScriptRunner.TriggerWindowsString"/>, except that 
        /// exact times (e.g., 11:32am) do not make any sense -- only windows (e.g., 11:32am-1:00pm) do.
        /// </summary>
        /// <value>The alert exclusion window string.</value>
        [EntryStringUiProperty("Alert Exclusion Windows:", true, 36, false)]
        public string AlertExclusionWindowString
        {
            get
            {
                lock (_alertExclusionWindows)
                {
                    return string.Join(", ", _alertExclusionWindows);
                }
            }
            set
            {
                if (value == AlertExclusionWindowString)
                {
                    return;
                }

                lock (_alertExclusionWindows)
                {
                    _alertExclusionWindows.Clear();

                    try
                    {
                        _alertExclusionWindows.AddRange(value.Split(new[] { ',' }, StringSplitOptions.RemoveEmptyEntries).Select(windowString => new Window(windowString)));
                    }
                    catch
                    {
                        // ignore improperly formatted trigger windows
                    }

                    _alertExclusionWindows.Sort();
                }
            }
        }

        /// <summary>
        /// Sensus is able to use asymmetric key encryption to secure data before transmission from the device to a remote endpoint (e.g., AWS S3). This 
        /// provides a layer of security on top of SSL encryption and certificate pinning. For example, even if an attacker is able to intercept 
        /// and decrypt a service request (e.g., write data) to AWS S3 via a man-in-the-middle attack, the attacker would not be able to decrypt 
        /// the Sensus data payload, which is encrypted with an additional public/private key pair that you control. This protects against two 
        /// threats. First, it protects against the case where a man-in-the-middle has gained access to your pinned private encryption key and 
        /// intercepts data. Second, it protects against unauthorized access to Sensus data payloads after storage within the intended system 
        /// (e.g., within AWS S3). In the latter case, the data payloads are transferred to the correct server, but they live unencrypted on 
        /// that system. Asymmetric encryption prevents unauthorized access to the data by ensuring that Sensus data payloads can only be decrypted 
        /// by those who have the asymmetric private encryption key. To use asymmetric data encryption within Sensus, you must generate a public/private 
        /// key pair and enter the public key within <see cref="AsymmetricEncryptionPublicKey"/>. You can generate a public/private key pair in the 
        /// appropriate format using the following steps (on Mac):
        /// 
        ///   * Generate a 2048-bit `RSA PRIVATE KEY`: 
        ///  
        ///     ```
        ///     openssl genrsa -des3 -out private.pem 2048
        ///     ```
        /// 
        ///   * Extract the `PUBLIC KEY` for entering into your Sensus <see cref="Protocol"/>:
        /// 
        ///     ```
        ///     openssl rsa -in private.pem -outform PEM -pubout -out public.pem
        ///     ```
        /// 
        ///   * Use the `PUBLIC KEY` contained within public.pem as <see cref="AsymmetricEncryptionPublicKey"/>.
        /// 
        /// Keep all `PRIVATE KEY` information safe and secure. Never share it.
        /// 
        /// </summary>
        /// <value>The asymmetric encryption public key.</value>
        [EntryStringUiProperty("Asymmetric Encryption Public Key:", true, 37, false)]
        public string AsymmetricEncryptionPublicKey
        {
            get
            {
                return _asymmetricEncryptionPublicKey;
            }
            set
            {
                _asymmetricEncryptionPublicKey = value?.Trim().Replace("\n", "").Replace(" ", "");
            }
        }

        [JsonIgnore]
        public AsymmetricEncryption AsymmetricEncryption
        {
            get
            {
                return new AsymmetricEncryption(_asymmetricEncryptionPublicKey);
            }
        }

        #endregion

        /// <summary>
        /// Whether or not to allow the user to view data being collected by the <see cref="Protocol"/>.
        /// </summary>
        /// <value><c>true</c> to allow; otherwise, <c>false</c>.</value>
        [OnOffUiProperty("Allow View Data:", true, 38)]
        public bool AllowViewData { get; set; } = false;

        /// <summary>
        /// Whether or not to allow the user to view the status of the <see cref="Protocol"/>.
        /// </summary>
        /// <value><c>true</c> to allow; otherwise, <c>false</c>.</value>
        [OnOffUiProperty("Allow View Status:", true, 39)]
        public bool AllowViewStatus { get; set; } = false;

        /// <summary>
        /// Whether or not to allow the user to manually submit data being collected by the <see cref="Protocol"/>.
        /// </summary>
        /// <value><c>true</c> to allow; otherwise, <c>false</c>.</value>
        [OnOffUiProperty("Allow Submit Data:", true, 40)]
        public bool AllowSubmitData { get; set; } = false;

        /// <summary>
        /// Whether or not to allow the user to display/scan participation QR codes for the <see cref="Protocol"/>.
        /// </summary>
        /// <value><c>true</c> to allow; otherwise, <c>false</c>.</value>
        [OnOffUiProperty("Allow Participation Scanning:", true, 41)]
        public bool AllowParticipationScanning { get; set; } = false;

        /// <summary>
        /// Whether or not to allow the user to copy the <see cref="Protocol"/>.
        /// </summary>
        /// <value><c>true</c> to allow; otherwise, <c>false</c>.</value>
        [OnOffUiProperty("Allow Copy:", true, 42)]
        public bool AllowCopy { get; set; } = false;

        /// <summary>
        /// Whether or not to allow the user to share the <see cref="Protocol"/>.
        /// </summary>
        /// <value><c>true</c> to allow; otherwise, <c>false</c>.</value>
        [OnOffUiProperty("Allow Protocol Share:", true, 43)]
        public bool Shareable { get; set; } = false;


        /// <summary>
        /// Whether or not to allow the user to share local data collected on the device.
        /// </summary>
        /// <value><c>true</c> to allow; otherwise, <c>false</c>.</value>
        [OnOffUiProperty("Allow Local Data Share:", true, 44)]
        public bool AllowLocalDataShare { get; set; } = false;

        /// <summary>
        /// Whether or not to allow the user to reset their participant ID. See <see cref="Protocol.ParticipantId"/> and <see cref="Protocol.StartConfirmationMode"/> for more information.
        /// </summary>
        /// <value><c>true</c> if allow participant identifier reset; otherwise, <c>false</c>.</value>
        [OnOffUiProperty("Allow ID Reset:", true, 45)]
        public bool AllowParticipantIdReset { get; set; } = false;

        /// <summary>
        /// The user can be asked to confirm starting the <see cref="Protocol"/> in serveral ways. See <see cref="ProtocolStartConfirmationMode"/>
        /// for more information.
        /// </summary>
        /// <value>The protocol start confirmation mode.</value>
        [ListUiProperty("Start Confirmation Mode:", true, 46, new object[] { ProtocolStartConfirmationMode.None, ProtocolStartConfirmationMode.RandomDigits, ProtocolStartConfirmationMode.ParticipantIdDigits, ProtocolStartConfirmationMode.ParticipantIdText, ProtocolStartConfirmationMode.ParticipantIdQrCode }, true)]
        public ProtocolStartConfirmationMode StartConfirmationMode
        {
            get
            {
                return _startConfirmationMode;
            }
            set
            {
                _startConfirmationMode = value;
            }
        }

        /// <summary>
        /// The push notification hub to listen to. This can be created within the Azure Portal. The
        /// value to use here is the name of the hub.
        /// </summary>
        /// <value>The push notifications hub.</value>
        [EntryStringUiProperty("Push Notification Hub:", true, 47, false)]
        public string PushNotificationsHub
        {
            get { return _pushNotificationsHub; }
            set { _pushNotificationsHub = value; }
        }

        /// <summary>
        /// The shared access signature for listening for push notifications at the <see cref="PushNotificationsHub"/>. This
        /// value can be obtained by inspecting the Access Policies tab of the Notification Hub within the Azure Portal. Copy
        /// the value directly to this field.
        /// </summary>
        /// <value>The push notifications shared access signature.</value>
        [EntryStringUiProperty("Push Notifications Shared Access Signature:", true, 48, false)]
        public string PushNotificationsSharedAccessSignature
        {
            get { return _pushNotificationsSharedAccessSignature; }
            set { _pushNotificationsSharedAccessSignature = value; }
        }

        /// <summary>
        /// We regenerate the offset every time a protocol starts, so there's 
        /// no need to serialize it. Furthermore, we never want the offset
        /// to be shared.
        /// </summary>
        /// <value>The gps longitude anonymization participant offset.</value>
        [JsonIgnore]
        public double GpsLongitudeAnonymizationParticipantOffset
        {
            get
            {
                return _gpsLongitudeAnonymizationParticipantOffset;
            }
            set
            {
                _gpsLongitudeAnonymizationParticipantOffset = value;
            }
        }

        public double GpsLongitudeAnonymizationStudyOffset
        {
            get
            {
                return _gpsLongitudeAnonymizationStudyOffset;
            }
            set
            {
                _gpsLongitudeAnonymizationStudyOffset = value;
            }
        }

        [JsonIgnore]
        public bool StartIsScheduled
        {
            get
            {
                if (_scheduledStartCallback != null &&
                    SensusContext.Current.CallbackScheduler.ContainsCallback(_scheduledStartCallback) &&
                    _scheduledStartCallback.NextExecution.HasValue &&
                    _scheduledStartCallback.NextExecution.Value > DateTime.Now)
                {
                    return true;
                }

                return false;
            }
        }

        /// <summary>
        /// Gets a <see cref="Random"/> that is seeded specifically to the participant.
        /// </summary>
        /// <value>The seeded <see cref="Random"/>.</value>
        [JsonIgnore]
        public Random LongitudeOffsetParticipantSeededRandom
        {
            get
            {
                // seed the user-level GPS origin based on participant or device ID, preferring the former.
                Random random;
                if (!string.IsNullOrWhiteSpace(_participantId))
                {
                    random = new Random(_participantId.GetHashCode());
                }
                else
                {
                    random = new Random(SensusServiceHelper.Get().DeviceId.GetHashCode());
                }

                return random;
            }
        }

        [JsonIgnore]
        public string Caption
        {
            get
            {
                return _name + " (" + (_running ? "Running" : (StartIsScheduled ? "Scheduled:  " + StartDate.ToShortDateString() + " " + (StartDate.Date + StartTime).ToShortTimeString() : "Stopped")) + ")";
            }
        }

        [JsonIgnore]
        public string SubCaption
        {
            get
            {
                return _localDataStore?.CaptionText;
            }
        }

        /// <summary>
        /// For JSON deserialization
        /// </summary>
        private Protocol()
        {
            _running = false;
            _lockPasswordHash = "";
            _jsonAnonymizer = new AnonymizedJsonContractResolver(this);
            _pointsOfInterest = new ConcurrentObservableCollection<PointOfInterest>();
            _participationHorizonDays = 1;
            _alertExclusionWindows = new List<Window>();
            _asymmetricEncryptionPublicKey = null;
            _startTimestamp = DateTime.Now;
            _endTimestamp = DateTime.Now;
            _startImmediately = true;
            _continueIndefinitely = true;
            _groupable = false;
            _groupedProtocols = new List<Protocol>();
            _rewardThreshold = null;
            _gpsDesiredAccuracyMeters = GPS_DEFAULT_ACCURACY_METERS;
            _gpsMinTimeDelayMS = GPS_DEFAULT_MIN_TIME_DELAY_MS;
            _gpsMinDistanceDelayMeters = GPS_DEFAULT_MIN_DISTANCE_DELAY_METERS;
            _variableValue = new Dictionary<string, string>();
            _startConfirmationMode = ProtocolStartConfirmationMode.None;
            _probes = new List<Probe>();
        }

        private Protocol(string name) : this()
        {
            _name = name;
        }

        private void AddProbe(Probe probe)
        {
            probe.Protocol = this;

            // since the new probe was just bound to this protocol, we need to let this protocol know about this probe's default anonymization preferences.
            foreach (PropertyInfo anonymizableProperty in probe.DatumType.GetProperties().Where(property => property.GetCustomAttribute<Anonymizable>() != null))
            {
                Anonymizable anonymizableAttribute = anonymizableProperty.GetCustomAttribute<Anonymizable>(true);
                _jsonAnonymizer.SetAnonymizer(anonymizableProperty, anonymizableAttribute.DefaultAnonymizer);
            }

            _probes.Add(probe);
            _probes.Sort(new Comparison<Probe>((p1, p2) => p1.DisplayName.CompareTo(p2.DisplayName)));
        }

        private async Task ResetAsync(bool resetId)
        {
            Random random = new Random();

            // reset id and storage directory (directory might exist if deserializing the same protocol multiple times)
            if (resetId)
            {
                _id = Guid.NewGuid().ToString();

                // if this is a new study (indicated by resetting the ID), randomly initialize GPS longitude offset.
                _gpsLongitudeAnonymizationStudyOffset = LongitudeOffsetGpsAnonymizer.GetOffset(random);
            }

            // nobody else should receive the participant ID or participant anonymization offset
            _participantId = null;
            _gpsLongitudeAnonymizationParticipantOffset = 0;

            // reset local storage
            ResetStorageDirectory();

            // pick a random time anchor within the first 1000 years AD. we got a strange exception in insights about the resulting datetime having a year
            // outside of [0,10000]. no clue how this could happen, but we'll guard against it all the same. we do this regardless of whether we're 
            // resetting the protocol ID, as everyone should have a different anchor. in the future, perhaps we'll do something similar to what we do for GPS.
            try
            {
                _randomTimeAnchor = new DateTimeOffset((long)(random.NextDouble() * new DateTimeOffset(1000, 1, 1, 0, 0, 0, new TimeSpan()).Ticks), new TimeSpan());
            }
            catch (Exception) { }

            // reset probes
            foreach (Probe probe in _probes)
            {
                await probe.ResetAsync();

                // reset enabled status of probes to the original values. probes can be disabled when the protocol is started (e.g., if the user cancels out of facebook login.)
                probe.Enabled = probe.OriginallyEnabled;

                // if we reset the protocol id, assign new group and input ids to all scripts
                if (probe is ScriptProbe && resetId)
                {
                    foreach (ScriptRunner runner in (probe as ScriptProbe).ScriptRunners)
                    {
                        foreach (InputGroup inputGroup in runner.Script.InputGroups)
                        {
                            inputGroup.Id = Guid.NewGuid().ToString();

                            foreach (Input input in inputGroup.Inputs)
                            {
                                input.GroupId = inputGroup.Id;
                                input.Id = Guid.NewGuid().ToString();
                            }
                        }
                    }
                }
            }

            if (_localDataStore != null)
            {
                _localDataStore.Reset();
            }

            if (_remoteDataStore != null)
            {
                _remoteDataStore.Reset();
            }
        }

        private void ResetStorageDirectory()
        {
            StorageDirectory = Path.Combine(Environment.GetFolderPath(Environment.SpecialFolder.Personal), _id);
        }

        public void Save(string path)
        {
            using (FileStream file = new FileStream(path, FileMode.Create, FileAccess.Write))
            {
                byte[] encryptedBytes = SensusContext.Current.SymmetricEncryption.Encrypt(JsonConvert.SerializeObject(this, SensusServiceHelper.JSON_SERIALIZER_SETTINGS));
                file.Write(encryptedBytes, 0, encryptedBytes.Length);
            }
        }

        public async Task<Protocol> CopyAsync(bool resetId, bool register)
        {
            Protocol protocol = await DeserializeAsync(JsonConvert.SerializeObject(this, SensusServiceHelper.JSON_SERIALIZER_SETTINGS));

            await protocol.ResetAsync(resetId);

            if (register)
            {
                SensusServiceHelper.Get().RegisterProtocol(protocol);
            }

            return protocol;
        }

        public async Task ShareAsync()
        {
            // make a deep copy of this protocol so we can reset it for sharing. don't reset the id of the 
            // protocol to keep it in the same study. also do not register the copy since we're just going 
            // to send it off rather than show it in the UI.
            Protocol protocolCopy = await CopyAsync(false, false);

            // write protocol to file and share
            string sharePath = SensusServiceHelper.Get().GetSharePath(".json");
            protocolCopy.Save(sharePath);
            await SensusServiceHelper.Get().ShareFileAsync(sharePath, "Sensus Protocol:  " + protocolCopy.Name, "application/json");
        }

        private async Task PrivateStartAsync()
        {
            if (_running)
            {
                return;
            }
            else
            {
                _running = true;
            }

            // generate the participant-specific longitude offset. as long as the participant identifier does not change, neither will this offset.
            _gpsLongitudeAnonymizationParticipantOffset = LongitudeOffsetGpsAnonymizer.GetOffset(LongitudeOffsetParticipantSeededRandom);

            _scheduledStartCallback = null;

            CaptionChanged();

            ProtocolRunningChanged?.Invoke(this, _running);

            await SensusServiceHelper.Get().AddRunningProtocolIdAsync(_id);

            Exception startException = null;

            // start local data store
            try
            {
                if (_localDataStore == null)
                {
                    throw new Exception("Local data store not defined.");
                }

                await _localDataStore.StartAsync();
            }
            catch (Exception localDataStoreException)
            {
                string message = "Local data store failed to start:  " + localDataStoreException.Message;
                SensusServiceHelper.Get().Logger.Log(message, LoggingLevel.Normal, GetType());
                await SensusServiceHelper.Get().FlashNotificationAsync(message);
                startException = localDataStoreException;
            }

            // start remote data store
            if (startException == null)
            {
                try
                {
                    if (_remoteDataStore == null)
                    {
                        throw new Exception("Remote data store not defined.");
                    }

                    await _remoteDataStore.StartAsync();
                }
                catch (Exception remoteDataStoreException)
                {
                    string message = "Remote data store failed to start:  " + remoteDataStoreException.Message;
                    SensusServiceHelper.Get().Logger.Log(message, LoggingLevel.Normal, GetType());
                    await SensusServiceHelper.Get().FlashNotificationAsync(message);
                    startException = remoteDataStoreException;
                }
            }

            // start probes
            if (startException == null)
            {
                try
                {
                    // if we're on iOS, gather up all of the health-kit probes so that we can request their permissions in one batch
#if __IOS__
<<<<<<< HEAD
                        if (HKHealthStore.IsHealthDataAvailable)
                        {
                            List<iOSHealthKitProbe> enabledHealthKitProbes = new List<iOSHealthKitProbe>();
                            foreach (Probe probe in _probes)
                            {
                                if (probe.Enabled && probe is iOSHealthKitProbe)
                                {
                                    enabledHealthKitProbes.Add(probe as iOSHealthKitProbe);
                                }
                            }

                            if (enabledHealthKitProbes.Count > 0)
                            {
                                NSSet objectTypesToRead = NSSet.MakeNSObjectSet<HKObjectType>(enabledHealthKitProbes.Select(probe => probe.ObjectType).Distinct().ToArray());
                                ManualResetEvent authorizationWait = new ManualResetEvent(false);
                                new HKHealthStore().RequestAuthorizationToShare(new NSSet(), objectTypesToRead,
                                    (success, error) =>
                                    {
                                        if (error != null)
                                        {
                                            SensusServiceHelper.Get().Logger.Log("Error while requesting HealthKit authorization:  " + error.Description, LoggingLevel.Normal, GetType());
                                        }

                                        authorizationWait.Set();
                                    });

                                authorizationWait.WaitOne();
                            }
                        }
=======
                    if (HKHealthStore.IsHealthDataAvailable)
                    {
                        List<iOSHealthKitProbe> enabledHealthKitProbes = new List<iOSHealthKitProbe>();
                        foreach (Probe probe in _probes)
                        {
                            if (probe.Enabled && probe is iOSHealthKitProbe)
                            {
                                enabledHealthKitProbes.Add(probe as iOSHealthKitProbe);
                            }
                        }

                        if (enabledHealthKitProbes.Count > 0)
                        {
                            NSSet objectTypesToRead = NSSet.MakeNSObjectSet<HKObjectType>(enabledHealthKitProbes.Select(probe => probe.ObjectType).Distinct().ToArray());
                            HKHealthStore healthStore = new HKHealthStore();
                            Tuple<bool, NSError> successError = await healthStore.RequestAuthorizationToShareAsync(new NSSet(), objectTypesToRead);

                            if (successError.Item2 != null)
                            {
                                SensusServiceHelper.Get().Logger.Log("Error while requesting HealthKit authorization:  " + successError.Item2.Description, LoggingLevel.Normal, GetType());
                            }
                        }
                    }
>>>>>>> 8891ac2c
#endif

                    SensusServiceHelper.Get().Logger.Log("Starting probes for protocol " + _name + ".", LoggingLevel.Normal, GetType());
                    int probesEnabled = 0;
                    bool startMicrosoftBandProbes = true;
                    foreach (Probe probe in _probes)
                    {
                        if (probe.Enabled)
                        {
                            if (probe is MicrosoftBandProbeBase && !startMicrosoftBandProbes)
                            {
                                continue;
                            }

                            try
                            {
                                await probe.StartAsync();
                            }
                            catch (MicrosoftBandClientConnectException)
                            {
                                // if we failed to start a microsoft band probe due to a client connect exception, don't attempt to start the other
                                // band probes. instead, rely on the band health check to periodically attempt to connect to the band. if and when this
                                // succeeds, all band probes will then be started.
                                startMicrosoftBandProbes = false;
                            }
                            catch (Exception)
                            {
                            }

                            // probe might become disabled during Start due to a NotSupportedException
                            if (probe.Enabled)
                            {
                                ++probesEnabled;
                            }
                        }
                    }

                    if (probesEnabled == 0)
                    {
                        throw new Exception("No probes were enabled.");
                    }
                }
                catch (Exception probeException)
                {
                    // don't stop the protocol if we get an exception while starting probes. we might recover.
                    string message = "Failure while starting probes:  " + probeException.Message;
                    SensusServiceHelper.Get().Logger.Log(message, LoggingLevel.Normal, GetType());
                    await SensusServiceHelper.Get().FlashNotificationAsync(message);
                }
            }

            if (startException == null)
            {
                await SensusServiceHelper.Get().UpdatePushNotificationRegistrationsAsync(default(CancellationToken));
                await SensusServiceHelper.Get().FlashNotificationAsync("Started \"" + _name + "\".");
            }
            else
            {
                await StopAsync();
            }
        }

        public async Task StartAsync()
        {
            if (_startImmediately || (DateTime.Now > _startTimestamp))
            {
                await PrivateStartAsync();
            }
            else
            {
                await ScheduleStartAsync();
            }

            if (!_continueIndefinitely)
            {
                await ScheduleStopAsync();
            }
        }

        public async Task ScheduleStartAsync()
        {
            TimeSpan timeUntilStart = _startTimestamp - DateTime.Now;

            _scheduledStartCallback = new ScheduledCallback(async (callbackId, cancellationToken, letDeviceSleepCallback) =>
            {
                await PrivateStartAsync();
                _scheduledStartCallback = null;

            }, timeUntilStart, "START", _id, this, null,
#if __ANDROID__
            $"Started study: {Name}.");
#elif __IOS__
            $"Please open to start study {Name}.");
#else
            $"Started study: {Name}.");
#endif

            await SensusContext.Current.CallbackScheduler.ScheduleCallbackAsync(_scheduledStartCallback);

            // add the token to the backend, as the push notification for the schedule start needs to be active.
            await SensusServiceHelper.Get().UpdatePushNotificationRegistrationsAsync(default(CancellationToken));

            CaptionChanged();
        }

        public async Task CancelScheduledStartAsync()
        {
            await SensusContext.Current.CallbackScheduler.UnscheduleCallbackAsync(_scheduledStartCallback);
            _scheduledStartCallback = null;

            // remove the token to the backend, as the push notification for the schedule start needs to be deactivated.
            await SensusServiceHelper.Get().UpdatePushNotificationRegistrationsAsync(default(CancellationToken));

            CaptionChanged();

            // we might have scheduled a stop when starting the protocol, so be sure to cancel it.
            await CancelScheduledStopAsync();
        }

        public async Task ScheduleStopAsync()
        {
            TimeSpan timeUntilStop = _endTimestamp - DateTime.Now;

            _scheduledStopCallback = new ScheduledCallback(async (callbackId, cancellationToken, letDeviceSleepCallback) =>
            {
                await StopAsync();
                _scheduledStopCallback = null;

            }, timeUntilStop, "STOP", _id, this, null,
#if __ANDROID__
            $"Stopped study: {Name}.");
#elif __IOS__
            $"Please open to stop study: {Name}.");
#else
            $"Stopped study: {Name}.");
#endif

            await SensusContext.Current.CallbackScheduler.ScheduleCallbackAsync(_scheduledStopCallback);
        }

        public async Task CancelScheduledStopAsync()
        {
            await SensusContext.Current.CallbackScheduler.UnscheduleCallbackAsync(_scheduledStopCallback);
            _scheduledStopCallback = null;
        }

        public async Task StartWithUserAgreementAsync(string startupMessage)
        {
            if (!_probes.Any(probe => probe.Enabled))
            {
                await SensusServiceHelper.Get().FlashNotificationAsync("Probes not enabled. Cannot start.");
                return;
            }

            if (!_continueIndefinitely && _endTimestamp <= DateTime.Now)
            {
                await SensusServiceHelper.Get().FlashNotificationAsync("You cannot start this study because it has already ended.");
                return;
            }

            List<Input> inputs = new List<Input>();

            if (!string.IsNullOrWhiteSpace(startupMessage))
            {
                inputs.Add(new LabelOnlyInput(startupMessage));
            }

            if (!string.IsNullOrWhiteSpace(_description))
            {
                inputs.Add(new LabelOnlyInput(_description));
            }

            inputs.Add(new LabelOnlyInput("This study will start " + (_startImmediately || DateTime.Now >= _startTimestamp ? "immediately" : "on " + _startTimestamp.ToShortDateString() + " at " + _startTimestamp.ToShortTimeString()) +
                                          " and " + (_continueIndefinitely ? "continue indefinitely." : "stop on " + _endTimestamp.ToShortDateString() + " at " + _endTimestamp.ToShortTimeString() + ".") +
                                          " The following data will be collected:"));

            StringBuilder collectionDescription = new StringBuilder();
            foreach (Probe probe in _probes.OrderBy(probe => probe.DisplayName))
            {
                if (probe.Enabled && probe.StoreData)
                {
                    string probeCollectionDescription = probe.CollectionDescription;
                    if (!string.IsNullOrWhiteSpace(probeCollectionDescription))
                    {
                        collectionDescription.Append((collectionDescription.Length == 0 ? "" : Environment.NewLine) + probeCollectionDescription);
                    }
                }
            }

            LabelOnlyInput collectionDescriptionLabel = null;
            int collectionDescriptionFontSize = 15;
            if (collectionDescription.Length == 0)
            {
                collectionDescriptionLabel = new LabelOnlyInput("No information will be collected.", collectionDescriptionFontSize);
            }
            else
            {
                collectionDescriptionLabel = new LabelOnlyInput(collectionDescription.ToString(), collectionDescriptionFontSize);
            }

            collectionDescriptionLabel.Padding = new Thickness(20, 0, 0, 0);
            inputs.Add(collectionDescriptionLabel);

            // describe remote data storage
            if (_remoteDataStore != null)
            {
                inputs.Add(new LabelOnlyInput((_remoteDataStore as RemoteDataStore).StorageDescription, collectionDescriptionFontSize));
            }

            // don't repeatedly prompt the participant for their ID
            if (_startConfirmationMode == ProtocolStartConfirmationMode.None || !string.IsNullOrWhiteSpace(_participantId))
            {
                inputs.Add(new LabelOnlyInput("Tap Submit below to begin."));
            }
            else if (_startConfirmationMode == ProtocolStartConfirmationMode.RandomDigits)
            {
                inputs.Add(new SingleLineTextInput("To participate in this study as described above, please enter the following code:  " + new Random().Next(1000, 10000), "code", Keyboard.Numeric)
                {
                    DisplayNumber = false
                });
            }
            else if (_startConfirmationMode == ProtocolStartConfirmationMode.ParticipantIdDigits)
            {
                inputs.Add(new SingleLineTextInput("To participate in this study as described above, please enter your participant identifier below.", "code", Keyboard.Numeric)
                {
                    DisplayNumber = false
                });

                inputs.Add(new SingleLineTextInput("Please re-enter your participant identifier to confirm.", "confirm", Keyboard.Numeric)
                {
                    DisplayNumber = false
                });
            }
            else if (_startConfirmationMode == ProtocolStartConfirmationMode.ParticipantIdQrCode)
            {
                inputs.Add(new QrCodeInput(QrCodePrefix.SENSUS_PARTICIPANT_ID, "Participant ID:  ", false, "To participate in this study as described above, please scan your participant barcode."));
            }
            else if (_startConfirmationMode == ProtocolStartConfirmationMode.ParticipantIdText)
            {
                inputs.Add(new SingleLineTextInput("To participate in this study as described above, please enter your participant identifier below.", "code", Keyboard.Text)
                {
                    DisplayNumber = false
                });

                inputs.Add(new SingleLineTextInput("Please re-enter your participant identifier to confirm.", "confirm", Keyboard.Text)
                {
                    DisplayNumber = false
                });
            }

            List<Input> completedInputs = await SensusServiceHelper.Get().PromptForInputsAsync("Confirm Study Participation", inputs.ToArray(), null, true, null, "Are you sure you would like cancel your enrollment in this study?", null, null, false);

            bool start = false;

            if (completedInputs != null)
            {
                if (_startConfirmationMode == ProtocolStartConfirmationMode.None || !string.IsNullOrWhiteSpace(_participantId))
                {
                    start = true;
                }
                else if (_startConfirmationMode == ProtocolStartConfirmationMode.RandomDigits)
                {
                    Input codeInput = completedInputs.Last();
                    string codeInputValue = codeInput.Value as string;
                    int requiredCode = int.Parse(codeInput.LabelText.Substring(codeInput.LabelText.LastIndexOf(':') + 1));

                    if (int.TryParse(codeInputValue, out int codeInputValueInt) && codeInputValueInt == requiredCode)
                    {
                        start = true;
                    }
                    else
                    {
                        await SensusServiceHelper.Get().FlashNotificationAsync("Incorrect code entered.");
                    }
                }
                else if (_startConfirmationMode == ProtocolStartConfirmationMode.ParticipantIdDigits || _startConfirmationMode == ProtocolStartConfirmationMode.ParticipantIdText)
                {
                    string codeValue = completedInputs[completedInputs.Count - 2].Value as string;
                    string codeConfirmValue = completedInputs.Last().Value as string;
                    if (codeValue == codeConfirmValue)
                    {
                        if (string.IsNullOrWhiteSpace(codeValue))
                        {
                            await SensusServiceHelper.Get().FlashNotificationAsync("Your identifier cannot be blank.");
                        }
                        else
                        {
                            _participantId = codeValue;
                            start = true;
                        }
                    }
                    else
                    {
                        await SensusServiceHelper.Get().FlashNotificationAsync("The identifiers that you entered did not match.");
                    }
                }
                else if (_startConfirmationMode == ProtocolStartConfirmationMode.ParticipantIdQrCode)
                {
                    string codeValue = completedInputs.Last().Value as string;
                    if (string.IsNullOrWhiteSpace(codeValue))
                    {
                        await SensusServiceHelper.Get().FlashNotificationAsync("Your participant barcode was empty.");
                    }
                    else
                    {
                        _participantId = codeValue;
                        start = true;
                    }
                }
            }

            if (start)
            {
                await StartAsync();
            }
        }

        public bool TimeIsWithinAlertExclusionWindow(TimeSpan time)
        {
            return _alertExclusionWindows.Any(window => window.Encompasses(time));
        }

        public async Task<List<AnalyticsTrackedEvent>> TestHealthAsync(bool userInitiated, CancellationToken cancellationToken = default(CancellationToken))
        {
            List<AnalyticsTrackedEvent> events = new List<AnalyticsTrackedEvent>();
            string eventName;
            Dictionary<string, string> properties;

            eventName = TrackedEvent.Health + ":" + GetType().Name;
            properties = new Dictionary<string, string>
            {
                { "Running", _running.ToString() }
            };

            Analytics.TrackEvent(eventName, properties);

            events.Add(new AnalyticsTrackedEvent(eventName, properties));

            if (!_running)
            {
                try
                {
                    await StopAsync();
                    await StartAsync();
                }
                catch (Exception)
                {
                }
            }

            if (_running)
            {
                if (await _localDataStore.TestHealthAsync(events) == HealthTestResult.Restart)
                {
                    try
                    {
                        await _localDataStore.RestartAsync();
                    }
                    catch (Exception)
                    {
                    }
                }

                if (await _remoteDataStore.TestHealthAsync(events) == HealthTestResult.Restart)
                {
                    try
                    {
                        await _remoteDataStore.RestartAsync();
                    }
                    catch (Exception)
                    {
                    }
                }

                foreach (Probe probe in _probes)
                {
                    if (probe.Enabled)
                    {
                        if (await probe.TestHealthAsync(events) == HealthTestResult.Restart)
                        {
                            try
                            {
                                await probe.RestartAsync();
                            }
                            catch (Exception)
                            {
                            }
                        }
                        else
                        {
                            // keep track of successful system-initiated health tests within the participation horizon. this 
                            // tells use how consistently the probe is running.
                            if (!userInitiated)
                            {
                                lock (probe.SuccessfulHealthTestTimes)
                                {
                                    probe.SuccessfulHealthTestTimes.Add(DateTime.Now);
                                    probe.SuccessfulHealthTestTimes.RemoveAll(healthTestTime => healthTestTime < ParticipationHorizon);
                                }
                            }
                        }
                    }
                }
            }

#if __ANDROID__
            eventName = TrackedEvent.Miscellaneous + ":" + GetType().Name;
            properties = new Dictionary<string, string>
            {
                { "Wake Lock Count", (SensusServiceHelper.Get() as Android.IAndroidSensusServiceHelper).WakeLockAcquisitionCount.ToString() }
            };

            Analytics.TrackEvent(eventName, properties);

            events.Add(new AnalyticsTrackedEvent(eventName, properties));
#endif

            ParticipationReportDatum participationReport = new ParticipationReportDatum(DateTimeOffset.UtcNow, this);
            SensusServiceHelper.Get().Logger.Log("Protocol report:" + Environment.NewLine + participationReport, LoggingLevel.Normal, GetType());

            _localDataStore.WriteDatum(participationReport, cancellationToken);

            return events;
        }

        public async Task StopAsync()
        {
            if (_running)
            {
                _running = false;
                CaptionChanged();
            }
            else
            {
                return;
            }

            SensusServiceHelper.Get().Logger.Log("Stopping protocol \"" + _name + "\".", LoggingLevel.Normal, GetType());

            ProtocolRunningChanged?.Invoke(this, _running);

            // the user might have force-stopped the protocol before the scheduled stop fired. don't fire the scheduled stop.
            await CancelScheduledStopAsync();

            await SensusServiceHelper.Get().RemoveRunningProtocolIdAsync(_id);

            foreach (Probe probe in _probes)
            {
                if (probe.Running)
                {
                    try
                    {
                        await probe.StopAsync();
                    }
                    catch (Exception ex)
                    {
                        SensusServiceHelper.Get().Logger.Log("Failed to stop " + probe.GetType().FullName + ":  " + ex.Message, LoggingLevel.Normal, GetType());
                    }
                }
            }

            if (_localDataStore != null && _localDataStore.Running)
            {
                try
                {
                    await _localDataStore.StopAsync();
                }
                catch (Exception ex)
                {
                    SensusServiceHelper.Get().Logger.Log("Failed to stop local data store:  " + ex.Message, LoggingLevel.Normal, GetType());
                }
            }

            if (_remoteDataStore != null && _remoteDataStore.Running)
            {
                try
                {
                    await _remoteDataStore.StopAsync();
                }
                catch (Exception ex)
                {
                    SensusServiceHelper.Get().Logger.Log("Failed to stop remote data store:  " + ex.Message, LoggingLevel.Normal, GetType());
                }
            }

            await SensusServiceHelper.Get().UpdatePushNotificationRegistrationsAsync(default(CancellationToken));

            SensusServiceHelper.Get().Logger.Log("Stopped protocol \"" + _name + "\".", LoggingLevel.Normal, GetType());
            await SensusServiceHelper.Get().FlashNotificationAsync("Stopped \"" + _name + "\".");
        }

        public async Task DeleteAsync()
        {            
            await SensusServiceHelper.Get().UnregisterProtocolAsync(this);

            try
            {
                Directory.Delete(StorageDirectory, true);
                _storageDirectory = null;
            }
            catch (Exception ex)
            {
                SensusServiceHelper.Get().Logger.Log("Failed to delete protocol storage directory:  " + ex.Message, LoggingLevel.Normal, GetType());
            }
        }

        public override bool Equals(object obj)
        {
            return obj is Protocol && (obj as Protocol)._id == _id;
        }

        public override int GetHashCode()
        {
            return _id.GetHashCode();
        }

        public override string ToString()
        {
            return _name;
        }

        private void CaptionChanged()
        {
            PropertyChanged?.Invoke(this, new PropertyChangedEventArgs(nameof(Caption)));
        }

        private void SubCaptionChanged()
        {
            PropertyChanged?.Invoke(this, new PropertyChangedEventArgs(nameof(SubCaption)));
        }
    }
}<|MERGE_RESOLUTION|>--- conflicted
+++ resolved
@@ -1641,37 +1641,6 @@
                 {
                     // if we're on iOS, gather up all of the health-kit probes so that we can request their permissions in one batch
 #if __IOS__
-<<<<<<< HEAD
-                        if (HKHealthStore.IsHealthDataAvailable)
-                        {
-                            List<iOSHealthKitProbe> enabledHealthKitProbes = new List<iOSHealthKitProbe>();
-                            foreach (Probe probe in _probes)
-                            {
-                                if (probe.Enabled && probe is iOSHealthKitProbe)
-                                {
-                                    enabledHealthKitProbes.Add(probe as iOSHealthKitProbe);
-                                }
-                            }
-
-                            if (enabledHealthKitProbes.Count > 0)
-                            {
-                                NSSet objectTypesToRead = NSSet.MakeNSObjectSet<HKObjectType>(enabledHealthKitProbes.Select(probe => probe.ObjectType).Distinct().ToArray());
-                                ManualResetEvent authorizationWait = new ManualResetEvent(false);
-                                new HKHealthStore().RequestAuthorizationToShare(new NSSet(), objectTypesToRead,
-                                    (success, error) =>
-                                    {
-                                        if (error != null)
-                                        {
-                                            SensusServiceHelper.Get().Logger.Log("Error while requesting HealthKit authorization:  " + error.Description, LoggingLevel.Normal, GetType());
-                                        }
-
-                                        authorizationWait.Set();
-                                    });
-
-                                authorizationWait.WaitOne();
-                            }
-                        }
-=======
                     if (HKHealthStore.IsHealthDataAvailable)
                     {
                         List<iOSHealthKitProbe> enabledHealthKitProbes = new List<iOSHealthKitProbe>();
@@ -1695,7 +1664,6 @@
                             }
                         }
                     }
->>>>>>> 8891ac2c
 #endif
 
                     SensusServiceHelper.Get().Logger.Log("Starting probes for protocol " + _name + ".", LoggingLevel.Normal, GetType());
