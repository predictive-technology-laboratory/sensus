--- conflicted
+++ resolved
@@ -1191,8 +1191,8 @@
 
         public void ScheduleStart()
         {
-            TimeSpan timeUntilStart = _startTimestamp - DateTime.Now;
-
+            TimeSpan timeUntilStart = _startTimestamp - DateTime.Now;
+
             _scheduledStartCallback = new OneTimeCallback((callbackId, cancellationToken, letDeviceSleepCallback) =>
             {
                 return Task.Run(() =>
@@ -1200,20 +1200,15 @@
                     StartInternal();
                     _scheduledStartCallback = null;
                 });
-
-<<<<<<< HEAD
                 }, "START", _id, _id, timeUntilStart, null,
-=======
-            }, "START", _id, _id, null,
->>>>>>> e1c416e4
 #if __ANDROID__
                 $"Started study: {Name}.");
 #elif __IOS__
-            $"Please open to start study {Name}.");
+            $"Please open to start study {Name}.");
 #else
             $"Started study: {Name}.");
 #endif
-
+
             SensusContext.Current.CallbackScheduler.ScheduleCallback(_scheduledStartCallback);
         }
 
@@ -1237,19 +1232,15 @@
                     Stop();
                     _scheduledStopCallback = null;
                 });
-<<<<<<< HEAD
             }, "STOP", _id, _id, timeUntilStop, null,
-=======
-            }, "STOP", _id, _id, null,
->>>>>>> e1c416e4
 #if __ANDROID__
             $"Stopped study: {Name}.");
 #elif __IOS__
-            $"Please open to stop study: {Name}.");
+            $"Please open to stop study: {Name}.");
 #else
             $"Stopped study: {Name}.");
 #endif
-
+
             SensusContext.Current.CallbackScheduler.ScheduleCallback(_scheduledStopCallback);
         }
 
