// Copyright 2014 The Rector & Visitors of the University of Virginia
//
// Licensed under the Apache License, Version 2.0 (the "License");
// you may not use this file except in compliance with the License.
// You may obtain a copy of the License at
//
//     http://www.apache.org/licenses/LICENSE-2.0
//
// Unless required by applicable law or agreed to in writing, software
// distributed under the License is distributed on an "AS IS" BASIS,
// WITHOUT WARRANTIES OR CONDITIONS OF ANY KIND, either express or implied.
// See the License for the specific language governing permissions and
// limitations under the License.

using System;
using System.IO;
using Xamarin;
using Xamarin.Forms;
using Xamarin.Forms.Platform.iOS;
using Xam.Plugin.MapExtend.iOSUnified;
using Sensus.UI;
using Sensus.Probes;
using Sensus.Context;
using Sensus.Exceptions;
using Sensus.iOS.Context;
using UIKit;
using Foundation;
using Facebook.CoreKit;
using Syncfusion.SfChart.XForms.iOS.Renderers;
using Sensus.iOS.Callbacks.UILocalNotifications;
using Sensus.iOS.Callbacks;
using UserNotifications;
using Sensus.iOS.Callbacks.UNUserNotifications;
using Sensus.iOS.Concurrent;
using Sensus.Encryption;
using Microsoft.AppCenter.Crashes;
using WindowsAzure.Messaging;

namespace Sensus.iOS
{
    // The UIApplicationDelegate for the application. This class is responsible for launching the
    // User Interface of the application, as well as listening (and optionally responding) to
    // application events from iOS.
    [Register("AppDelegate")]
    public class AppDelegate : FormsApplicationDelegate
    {
        public override bool FinishedLaunching(UIApplication uiApplication, NSDictionary launchOptions)
        {
            #region configure context
            SensusContext.Current = new iOSSensusContext
            {
                Platform = Sensus.Context.Platform.iOS,
                MainThreadSynchronizer = new MainConcurrent(),
<<<<<<< HEAD
                SymmetricEncryption = new SymmetricEncryption(SensusServiceHelper.ENCRYPTION_KEY)
            };

            SensusServiceHelper.Initialize(() => new iOSSensusServiceHelper()); //do this before we register for the notifications so we have the token
=======
                SymmetricEncryption = new SymmetricEncryption(SensusServiceHelper.ENCRYPTION_KEY),
                PowerConnectionChangeListener = new iOSPowerConnectionChangeListener()
            };
>>>>>>> 6c5f3b52

            // iOS introduced a new notification center in 10.0 based on UNUserNotifications
            if (UIDevice.CurrentDevice.CheckSystemVersion(10, 0))
            {
                UNUserNotificationCenter.Current.RequestAuthorizationAsync(UNAuthorizationOptions.Badge | UNAuthorizationOptions.Sound | UNAuthorizationOptions.Alert);
                UNUserNotificationCenter.Current.RemoveAllDeliveredNotifications();
                UNUserNotificationCenter.Current.RemoveAllPendingNotificationRequests();
                UNUserNotificationCenter.Current.Delegate = new UNUserNotificationDelegate();
                SensusContext.Current.CallbackScheduler = new UNUserNotificationCallbackScheduler();
                SensusContext.Current.Notifier = new UNUserNotificationNotifier();
            }
            // use the pre-10.0 approach based on UILocalNotifications
            else
            {
                if (UIDevice.CurrentDevice.CheckSystemVersion(8, 0))
                {
                    UIApplication.SharedApplication.RegisterUserNotificationSettings(UIUserNotificationSettings.GetSettingsForTypes(UIUserNotificationType.Badge | UIUserNotificationType.Sound | UIUserNotificationType.Alert, new NSSet()));
                    UIApplication.SharedApplication.RegisterForRemoteNotifications();
                }
                else
                {
                    UIApplication.SharedApplication.RegisterForRemoteNotificationTypes(UIRemoteNotificationType.Alert | UIRemoteNotificationType.Badge | UIRemoteNotificationType.Sound);
                }

                SensusContext.Current.CallbackScheduler = new UILocalNotificationCallbackScheduler();
                SensusContext.Current.Notifier = new UILocalNotificationNotifier();
            }
<<<<<<< HEAD
            #endregion

            SensusServiceHelper.Get()?.UpdatePushNotificationRegistrationsAsync();  //TODO:  we should have the PushNotificationToken token at this point
=======
            #endregion

            SensusServiceHelper.Initialize(() => new iOSSensusServiceHelper());
            UIDevice.CurrentDevice.BatteryMonitoringEnabled = true;

>>>>>>> 6c5f3b52
            // facebook settings
            Settings.AppID = "873948892650954";
            Settings.DisplayName = "Sensus";

            Forms.Init();
            FormsMaps.Init();
            MapExtendRenderer.Init();
            new SfChartRenderer();
            ZXing.Net.Mobile.Forms.iOS.Platform.Init();

            LoadApplication(new App());

#if UI_TESTING
            Forms.ViewInitialized += (sender, e) =>
            {
                if (!string.IsNullOrWhiteSpace(e.View.StyleId))
                    e.NativeView.AccessibilityIdentifier = e.View.StyleId;
            };

            Calabash.Start();
#endif

            return base.FinishedLaunching(uiApplication, launchOptions);
        }

        public override void RegisteredForRemoteNotifications(UIApplication application, NSData deviceToken)
        {
            //https://stackoverflow.com/questions/4421354/how-to-convert-a-nsstring-to-a-string-in-monotouch
            SensusServiceHelper.Get().PushNotificationToken = NSString.FromData(deviceToken, NSStringEncoding.UTF8); //TODO:  Confirm that this is correct once we can test
        }
        public override void FailedToRegisterForRemoteNotifications(UIApplication application, NSError error)
        {
            if (error != null)
            {
                SensusServiceHelper.Get().Logger.Log($"FailedToRegisterForRemoteNotifications:{error.Domain}, {error.Code}, {error.LocalizedDescription}", LoggingLevel.Normal, this.GetType());
            }
        }
        public override void ReceivedRemoteNotification(UIApplication application, NSDictionary userInfo)
        {
            // Check to see if the dictionary has the aps key.  This is the notification payload you would have sent
            if (null != userInfo && userInfo.ContainsKey(new NSString("aps")))
            {
                //Get the aps dictionary
                NSDictionary aps = userInfo.ObjectForKey(new NSString("aps")) as NSDictionary;

                string alert = string.Empty;

                //Extract the alert text
                // NOTE: If you're using the simple alert by just specifying
                // "  aps:{alert:"alert msg here"}  ", this will work fine.
                // But if you're using a complex alert with Localization keys, etc.,
                // your "alert" object from the aps dictionary will be another NSDictionary.
                // Basically the JSON gets dumped right into a NSDictionary,
                // so keep that in mind.
                if (aps.ContainsKey(new NSString("alert")))
                    alert = (aps[new NSString("alert")] as NSString).ToString();

                //Manually show an alert
                if (!string.IsNullOrEmpty(alert))
                {
                    UIAlertView avAlert = new UIAlertView("Notification", alert, default(IUIAlertViewDelegate), "OK", null);
                    avAlert.Show();
                }
            }
        }

        public override bool OpenUrl(UIApplication application, NSUrl url, string sourceApplication, NSObject annotation)
        {
            System.Threading.Tasks.Task.Run(async () =>
            {
                if (url != null)
                {
                    if (url.PathExtension == "json")
                    {
                        Protocol protocol = null;

                        if (url.Scheme == "sensus")
                        {
                            try
                            {
                                protocol = await Protocol.DeserializeAsync(new Uri("http://" + url.AbsoluteString.Substring(url.AbsoluteString.IndexOf('/') + 2).Trim()));
                            }
                            catch (Exception ex)
                            {
                                SensusServiceHelper.Get().Logger.Log("Failed to display Sensus Protocol from HTTP URL \"" + url.AbsoluteString + "\":  " + ex.Message, LoggingLevel.Verbose, GetType());
                            }
                        }
                        else if (url.Scheme == "sensuss")
                        {
                            try
                            {
                                protocol = await Protocol.DeserializeAsync(new Uri("https://" + url.AbsoluteString.Substring(url.AbsoluteString.IndexOf('/') + 2).Trim()));
                            }
                            catch (Exception ex)
                            {
                                SensusServiceHelper.Get().Logger.Log("Failed to display Sensus Protocol from HTTPS URL \"" + url.AbsoluteString + "\":  " + ex.Message, LoggingLevel.Verbose, GetType());
                            }
                        }
                        else
                        {
                            try
                            {
                                protocol = await Protocol.DeserializeAsync(File.ReadAllBytes(url.Path));
                            }
                            catch (Exception ex)
                            {
                                SensusServiceHelper.Get().Logger.Log("Failed to display Sensus Protocol from file URL \"" + url.AbsoluteString + "\":  " + ex.Message, LoggingLevel.Verbose, GetType());
                            }
                        }

                        await Protocol.DisplayAndStartAsync(protocol);
                    }
                }
            });

            // We need to handle URLs by passing them to their own OpenUrl in order to make the Facebook SSO authentication works.
            return ApplicationDelegate.SharedInstance.OpenUrl(application, url, sourceApplication, annotation);
        }

        public override void OnActivated(UIApplication uiApplication)
        {
            System.Threading.Tasks.Task.Run(async () =>
            {
                try
                {
                    // ensure service helper is running
                    await SensusServiceHelper.Get().StartAsync();

                    // update/run all callbacks
                    await (SensusContext.Current.CallbackScheduler as IiOSCallbackScheduler).UpdateCallbacksAsync();

#if UI_TESTING
                    // load and run the UI testing protocol
                    string filePath = NSBundle.MainBundle.PathForResource("UiTestingProtocol", "json");
                    using (Stream file = new FileStream(filePath, FileMode.Open, FileAccess.Read))
                    {
                        await Protocol.RunUiTestingProtocolAsync(file);
                    }
#endif
                }
                catch (Exception ex)
                {
                    SensusException.Report("Failed in OnActivated.", ex);
                }
            });

            base.OnActivated(uiApplication);
        }

        /// <summary>
        /// Pre-10.0:  Handles notifications received when the app is in the foreground. See <see cref="UNUserNotificationDelegate.WillPresentNotification"/> for
        /// the corresponding handler for iOS 10.0 and above.
        /// </summary>
        /// <param name="application">Application.</param>
        /// <param name="notification">Notification.</param>
        public override void ReceivedLocalNotification(UIApplication application, UILocalNotification notification)
        {
            // UILocalNotifications were obsoleted in iOS 10.0, and we should not be receiving them via this app delegate
            // method. we won't have any idea how to service them on iOS 10.0 and above. report the problem and bail.
            if (UIDevice.CurrentDevice.CheckSystemVersion(10, 0))
            {
                SensusException.Report("Received UILocalNotification in iOS 10 or later.");
            }
            else
            {
                // we're in iOS < 10.0, which means we should have a notifier and scheduler to handle the notification.

                // cancel notification (removing it from the tray), since it has served its purpose
                (SensusContext.Current.Notifier as IUILocalNotificationNotifier)?.CancelNotification(notification);

                iOSCallbackScheduler callbackScheduler = SensusContext.Current.CallbackScheduler as iOSCallbackScheduler;

                if (callbackScheduler == null)
                {
                    SensusException.Report("We don't have an iOSCallbackScheduler.");
                }
                else if (notification.UserInfo == null)
                {
                    SensusException.Report("Null user info passed to ReceivedLocalNotification.");
                }
                else
                {
                    // run asynchronously to release the UI thread
                    System.Threading.Tasks.Task.Run(async () =>
                    {
                        // we've tried pulling some of the code below out of the UI thread, but we do not receive/process
                        // the callback notifications when doing so..
                        await SensusContext.Current.MainThreadSynchronizer.ExecuteThreadSafe(async () =>
                        {
                            // service the callback if we've got one (not all notification userinfo bundles are for callbacks)
                            if (callbackScheduler.IsCallback(notification.UserInfo))
                            {
                                await callbackScheduler.ServiceCallbackAsync(notification.UserInfo);
                            }

                            // check whether the user opened the notification to open sensus, indicated by an application state that is not active. we'll
                            // also get notifications when the app is active, since we use them for timed callback events.
                            if (application.ApplicationState != UIApplicationState.Active)
                            {
                                // if the user opened the notification, display the page associated with the notification, if any. 
                                callbackScheduler.OpenDisplayPage(notification.UserInfo);

                                // provide some generic feedback if the user responded to a silent callback notification
                                if (callbackScheduler.TryGetCallback(notification.UserInfo)?.Silent ?? false)
                                {
                                    await SensusServiceHelper.Get().FlashNotificationAsync("Study Updated.");
                                }
                            }
                        });
                    });
                }
            }
        }

        // This method should be used to release shared resources and it should store the application state.
        // If your application supports background exection this method is called instead of WillTerminate
        // when the user quits.
        public override void DidEnterBackground(UIApplication uiApplication)
        {
            (SensusContext.Current.CallbackScheduler as iOSCallbackScheduler).CancelSilentNotifications();

            iOSSensusServiceHelper serviceHelper = SensusServiceHelper.Get() as iOSSensusServiceHelper;

            // save app state in background
            nint saveTaskId = uiApplication.BeginBackgroundTask(() =>
            {
                // not much we can do if we run out of time...
            });

            serviceHelper.SaveAsync().ContinueWith(finishedTask =>
            {
                uiApplication.EndBackgroundTask(saveTaskId);
            });
        }

        // This method is called as part of the transiton from background to active state.
        public override void WillEnterForeground(UIApplication uiApplication)
        {
        }

        // This method is called when the application is about to terminate. Save data, if needed.
        public override void WillTerminate(UIApplication uiApplication)
        {
            // this method won't be called when the user kills the app using multitasking; however,
            // it should be called if the system kills the app when it's running in the background.
            // it should also be called if the system shuts down due to loss of battery power.
            // there doesn't appear to be a way to gracefully stop the app when the user kills it
            // via multitasking...we'll have to live with that. also some online resources indicate 
            // that no background time can be requested from within this method. so, instead of 
            // beginning a background task, just wait for the calls to finish.

            SensusServiceHelper serviceHelper = SensusServiceHelper.Get();

            // we're going to save the service helper and its protocols/probes in the running state
            // so that they will be restarted if/when the user restarts the app. in order to properly 
            // track running time for listening probes, we need to add a stop time manually since
            // we won't call stop until after the service helper has been saved.
            foreach (Protocol protocol in serviceHelper.RegisteredProtocols)
            {
                if (protocol.Running)
                {
                    foreach (Probe probe in protocol.Probes)
                    {
                        if (probe.Running)
                        {
                            lock (probe.StartStopTimes)
                            {
                                probe.StartStopTimes.Add(new Tuple<bool, DateTime>(false, DateTime.Now));
                            }
                        }
                    }
                }
            }

            serviceHelper.Save();
            serviceHelper.StopProtocols();
        }
    }
}<|MERGE_RESOLUTION|>--- conflicted
+++ resolved
@@ -1,380 +1,370 @@
-// Copyright 2014 The Rector & Visitors of the University of Virginia
-//
-// Licensed under the Apache License, Version 2.0 (the "License");
-// you may not use this file except in compliance with the License.
-// You may obtain a copy of the License at
-//
-//     http://www.apache.org/licenses/LICENSE-2.0
-//
-// Unless required by applicable law or agreed to in writing, software
-// distributed under the License is distributed on an "AS IS" BASIS,
-// WITHOUT WARRANTIES OR CONDITIONS OF ANY KIND, either express or implied.
-// See the License for the specific language governing permissions and
-// limitations under the License.
-
-using System;
-using System.IO;
-using Xamarin;
-using Xamarin.Forms;
-using Xamarin.Forms.Platform.iOS;
-using Xam.Plugin.MapExtend.iOSUnified;
-using Sensus.UI;
-using Sensus.Probes;
-using Sensus.Context;
-using Sensus.Exceptions;
-using Sensus.iOS.Context;
-using UIKit;
-using Foundation;
-using Facebook.CoreKit;
-using Syncfusion.SfChart.XForms.iOS.Renderers;
-using Sensus.iOS.Callbacks.UILocalNotifications;
-using Sensus.iOS.Callbacks;
-using UserNotifications;
-using Sensus.iOS.Callbacks.UNUserNotifications;
-using Sensus.iOS.Concurrent;
-using Sensus.Encryption;
-using Microsoft.AppCenter.Crashes;
-using WindowsAzure.Messaging;
-
-namespace Sensus.iOS
-{
-    // The UIApplicationDelegate for the application. This class is responsible for launching the
-    // User Interface of the application, as well as listening (and optionally responding) to
-    // application events from iOS.
-    [Register("AppDelegate")]
-    public class AppDelegate : FormsApplicationDelegate
-    {
-        public override bool FinishedLaunching(UIApplication uiApplication, NSDictionary launchOptions)
-        {
-            #region configure context
-            SensusContext.Current = new iOSSensusContext
-            {
-                Platform = Sensus.Context.Platform.iOS,
-                MainThreadSynchronizer = new MainConcurrent(),
-<<<<<<< HEAD
-                SymmetricEncryption = new SymmetricEncryption(SensusServiceHelper.ENCRYPTION_KEY)
-            };
-
-            SensusServiceHelper.Initialize(() => new iOSSensusServiceHelper()); //do this before we register for the notifications so we have the token
-=======
-                SymmetricEncryption = new SymmetricEncryption(SensusServiceHelper.ENCRYPTION_KEY),
-                PowerConnectionChangeListener = new iOSPowerConnectionChangeListener()
-            };
->>>>>>> 6c5f3b52
-
-            // iOS introduced a new notification center in 10.0 based on UNUserNotifications
-            if (UIDevice.CurrentDevice.CheckSystemVersion(10, 0))
-            {
-                UNUserNotificationCenter.Current.RequestAuthorizationAsync(UNAuthorizationOptions.Badge | UNAuthorizationOptions.Sound | UNAuthorizationOptions.Alert);
-                UNUserNotificationCenter.Current.RemoveAllDeliveredNotifications();
-                UNUserNotificationCenter.Current.RemoveAllPendingNotificationRequests();
-                UNUserNotificationCenter.Current.Delegate = new UNUserNotificationDelegate();
-                SensusContext.Current.CallbackScheduler = new UNUserNotificationCallbackScheduler();
-                SensusContext.Current.Notifier = new UNUserNotificationNotifier();
-            }
-            // use the pre-10.0 approach based on UILocalNotifications
-            else
-            {
-                if (UIDevice.CurrentDevice.CheckSystemVersion(8, 0))
-                {
-                    UIApplication.SharedApplication.RegisterUserNotificationSettings(UIUserNotificationSettings.GetSettingsForTypes(UIUserNotificationType.Badge | UIUserNotificationType.Sound | UIUserNotificationType.Alert, new NSSet()));
-                    UIApplication.SharedApplication.RegisterForRemoteNotifications();
-                }
-                else
-                {
-                    UIApplication.SharedApplication.RegisterForRemoteNotificationTypes(UIRemoteNotificationType.Alert | UIRemoteNotificationType.Badge | UIRemoteNotificationType.Sound);
-                }
-
-                SensusContext.Current.CallbackScheduler = new UILocalNotificationCallbackScheduler();
-                SensusContext.Current.Notifier = new UILocalNotificationNotifier();
-            }
-<<<<<<< HEAD
-            #endregion
-
-            SensusServiceHelper.Get()?.UpdatePushNotificationRegistrationsAsync();  //TODO:  we should have the PushNotificationToken token at this point
-=======
-            #endregion
-
-            SensusServiceHelper.Initialize(() => new iOSSensusServiceHelper());
-            UIDevice.CurrentDevice.BatteryMonitoringEnabled = true;
-
->>>>>>> 6c5f3b52
-            // facebook settings
-            Settings.AppID = "873948892650954";
-            Settings.DisplayName = "Sensus";
-
-            Forms.Init();
-            FormsMaps.Init();
-            MapExtendRenderer.Init();
-            new SfChartRenderer();
-            ZXing.Net.Mobile.Forms.iOS.Platform.Init();
-
-            LoadApplication(new App());
-
-#if UI_TESTING
-            Forms.ViewInitialized += (sender, e) =>
-            {
-                if (!string.IsNullOrWhiteSpace(e.View.StyleId))
-                    e.NativeView.AccessibilityIdentifier = e.View.StyleId;
-            };
-
-            Calabash.Start();
-#endif
-
-            return base.FinishedLaunching(uiApplication, launchOptions);
-        }
-
-        public override void RegisteredForRemoteNotifications(UIApplication application, NSData deviceToken)
-        {
-            //https://stackoverflow.com/questions/4421354/how-to-convert-a-nsstring-to-a-string-in-monotouch
-            SensusServiceHelper.Get().PushNotificationToken = NSString.FromData(deviceToken, NSStringEncoding.UTF8); //TODO:  Confirm that this is correct once we can test
-        }
-        public override void FailedToRegisterForRemoteNotifications(UIApplication application, NSError error)
-        {
-            if (error != null)
-            {
-                SensusServiceHelper.Get().Logger.Log($"FailedToRegisterForRemoteNotifications:{error.Domain}, {error.Code}, {error.LocalizedDescription}", LoggingLevel.Normal, this.GetType());
-            }
-        }
-        public override void ReceivedRemoteNotification(UIApplication application, NSDictionary userInfo)
-        {
-            // Check to see if the dictionary has the aps key.  This is the notification payload you would have sent
-            if (null != userInfo && userInfo.ContainsKey(new NSString("aps")))
-            {
-                //Get the aps dictionary
-                NSDictionary aps = userInfo.ObjectForKey(new NSString("aps")) as NSDictionary;
-
-                string alert = string.Empty;
-
-                //Extract the alert text
-                // NOTE: If you're using the simple alert by just specifying
-                // "  aps:{alert:"alert msg here"}  ", this will work fine.
-                // But if you're using a complex alert with Localization keys, etc.,
-                // your "alert" object from the aps dictionary will be another NSDictionary.
-                // Basically the JSON gets dumped right into a NSDictionary,
-                // so keep that in mind.
-                if (aps.ContainsKey(new NSString("alert")))
-                    alert = (aps[new NSString("alert")] as NSString).ToString();
-
-                //Manually show an alert
-                if (!string.IsNullOrEmpty(alert))
-                {
-                    UIAlertView avAlert = new UIAlertView("Notification", alert, default(IUIAlertViewDelegate), "OK", null);
-                    avAlert.Show();
-                }
-            }
-        }
-
-        public override bool OpenUrl(UIApplication application, NSUrl url, string sourceApplication, NSObject annotation)
-        {
-            System.Threading.Tasks.Task.Run(async () =>
-            {
-                if (url != null)
-                {
-                    if (url.PathExtension == "json")
-                    {
-                        Protocol protocol = null;
-
-                        if (url.Scheme == "sensus")
-                        {
-                            try
-                            {
-                                protocol = await Protocol.DeserializeAsync(new Uri("http://" + url.AbsoluteString.Substring(url.AbsoluteString.IndexOf('/') + 2).Trim()));
-                            }
-                            catch (Exception ex)
-                            {
-                                SensusServiceHelper.Get().Logger.Log("Failed to display Sensus Protocol from HTTP URL \"" + url.AbsoluteString + "\":  " + ex.Message, LoggingLevel.Verbose, GetType());
-                            }
-                        }
-                        else if (url.Scheme == "sensuss")
-                        {
-                            try
-                            {
-                                protocol = await Protocol.DeserializeAsync(new Uri("https://" + url.AbsoluteString.Substring(url.AbsoluteString.IndexOf('/') + 2).Trim()));
-                            }
-                            catch (Exception ex)
-                            {
-                                SensusServiceHelper.Get().Logger.Log("Failed to display Sensus Protocol from HTTPS URL \"" + url.AbsoluteString + "\":  " + ex.Message, LoggingLevel.Verbose, GetType());
-                            }
-                        }
-                        else
-                        {
-                            try
-                            {
-                                protocol = await Protocol.DeserializeAsync(File.ReadAllBytes(url.Path));
-                            }
-                            catch (Exception ex)
-                            {
-                                SensusServiceHelper.Get().Logger.Log("Failed to display Sensus Protocol from file URL \"" + url.AbsoluteString + "\":  " + ex.Message, LoggingLevel.Verbose, GetType());
-                            }
-                        }
-
-                        await Protocol.DisplayAndStartAsync(protocol);
-                    }
-                }
-            });
-
-            // We need to handle URLs by passing them to their own OpenUrl in order to make the Facebook SSO authentication works.
-            return ApplicationDelegate.SharedInstance.OpenUrl(application, url, sourceApplication, annotation);
-        }
-
-        public override void OnActivated(UIApplication uiApplication)
-        {
-            System.Threading.Tasks.Task.Run(async () =>
-            {
-                try
-                {
-                    // ensure service helper is running
-                    await SensusServiceHelper.Get().StartAsync();
-
-                    // update/run all callbacks
-                    await (SensusContext.Current.CallbackScheduler as IiOSCallbackScheduler).UpdateCallbacksAsync();
-
-#if UI_TESTING
-                    // load and run the UI testing protocol
-                    string filePath = NSBundle.MainBundle.PathForResource("UiTestingProtocol", "json");
-                    using (Stream file = new FileStream(filePath, FileMode.Open, FileAccess.Read))
-                    {
-                        await Protocol.RunUiTestingProtocolAsync(file);
-                    }
-#endif
-                }
-                catch (Exception ex)
-                {
-                    SensusException.Report("Failed in OnActivated.", ex);
-                }
-            });
-
-            base.OnActivated(uiApplication);
-        }
-
-        /// <summary>
-        /// Pre-10.0:  Handles notifications received when the app is in the foreground. See <see cref="UNUserNotificationDelegate.WillPresentNotification"/> for
-        /// the corresponding handler for iOS 10.0 and above.
-        /// </summary>
-        /// <param name="application">Application.</param>
-        /// <param name="notification">Notification.</param>
-        public override void ReceivedLocalNotification(UIApplication application, UILocalNotification notification)
-        {
-            // UILocalNotifications were obsoleted in iOS 10.0, and we should not be receiving them via this app delegate
-            // method. we won't have any idea how to service them on iOS 10.0 and above. report the problem and bail.
-            if (UIDevice.CurrentDevice.CheckSystemVersion(10, 0))
-            {
-                SensusException.Report("Received UILocalNotification in iOS 10 or later.");
-            }
-            else
-            {
-                // we're in iOS < 10.0, which means we should have a notifier and scheduler to handle the notification.
-
-                // cancel notification (removing it from the tray), since it has served its purpose
-                (SensusContext.Current.Notifier as IUILocalNotificationNotifier)?.CancelNotification(notification);
-
-                iOSCallbackScheduler callbackScheduler = SensusContext.Current.CallbackScheduler as iOSCallbackScheduler;
-
-                if (callbackScheduler == null)
-                {
-                    SensusException.Report("We don't have an iOSCallbackScheduler.");
-                }
-                else if (notification.UserInfo == null)
-                {
-                    SensusException.Report("Null user info passed to ReceivedLocalNotification.");
-                }
-                else
-                {
-                    // run asynchronously to release the UI thread
-                    System.Threading.Tasks.Task.Run(async () =>
-                    {
-                        // we've tried pulling some of the code below out of the UI thread, but we do not receive/process
-                        // the callback notifications when doing so..
-                        await SensusContext.Current.MainThreadSynchronizer.ExecuteThreadSafe(async () =>
-                        {
-                            // service the callback if we've got one (not all notification userinfo bundles are for callbacks)
-                            if (callbackScheduler.IsCallback(notification.UserInfo))
-                            {
-                                await callbackScheduler.ServiceCallbackAsync(notification.UserInfo);
-                            }
-
-                            // check whether the user opened the notification to open sensus, indicated by an application state that is not active. we'll
-                            // also get notifications when the app is active, since we use them for timed callback events.
-                            if (application.ApplicationState != UIApplicationState.Active)
-                            {
-                                // if the user opened the notification, display the page associated with the notification, if any. 
-                                callbackScheduler.OpenDisplayPage(notification.UserInfo);
-
-                                // provide some generic feedback if the user responded to a silent callback notification
-                                if (callbackScheduler.TryGetCallback(notification.UserInfo)?.Silent ?? false)
-                                {
-                                    await SensusServiceHelper.Get().FlashNotificationAsync("Study Updated.");
-                                }
-                            }
-                        });
-                    });
-                }
-            }
-        }
-
-        // This method should be used to release shared resources and it should store the application state.
-        // If your application supports background exection this method is called instead of WillTerminate
-        // when the user quits.
-        public override void DidEnterBackground(UIApplication uiApplication)
-        {
-            (SensusContext.Current.CallbackScheduler as iOSCallbackScheduler).CancelSilentNotifications();
-
-            iOSSensusServiceHelper serviceHelper = SensusServiceHelper.Get() as iOSSensusServiceHelper;
-
-            // save app state in background
-            nint saveTaskId = uiApplication.BeginBackgroundTask(() =>
-            {
-                // not much we can do if we run out of time...
-            });
-
-            serviceHelper.SaveAsync().ContinueWith(finishedTask =>
-            {
-                uiApplication.EndBackgroundTask(saveTaskId);
-            });
-        }
-
-        // This method is called as part of the transiton from background to active state.
-        public override void WillEnterForeground(UIApplication uiApplication)
-        {
-        }
-
-        // This method is called when the application is about to terminate. Save data, if needed.
-        public override void WillTerminate(UIApplication uiApplication)
-        {
-            // this method won't be called when the user kills the app using multitasking; however,
-            // it should be called if the system kills the app when it's running in the background.
-            // it should also be called if the system shuts down due to loss of battery power.
-            // there doesn't appear to be a way to gracefully stop the app when the user kills it
-            // via multitasking...we'll have to live with that. also some online resources indicate 
-            // that no background time can be requested from within this method. so, instead of 
-            // beginning a background task, just wait for the calls to finish.
-
-            SensusServiceHelper serviceHelper = SensusServiceHelper.Get();
-
-            // we're going to save the service helper and its protocols/probes in the running state
-            // so that they will be restarted if/when the user restarts the app. in order to properly 
-            // track running time for listening probes, we need to add a stop time manually since
-            // we won't call stop until after the service helper has been saved.
-            foreach (Protocol protocol in serviceHelper.RegisteredProtocols)
-            {
-                if (protocol.Running)
-                {
-                    foreach (Probe probe in protocol.Probes)
-                    {
-                        if (probe.Running)
-                        {
-                            lock (probe.StartStopTimes)
-                            {
-                                probe.StartStopTimes.Add(new Tuple<bool, DateTime>(false, DateTime.Now));
-                            }
-                        }
-                    }
-                }
-            }
-
-            serviceHelper.Save();
-            serviceHelper.StopProtocols();
-        }
-    }
+// Copyright 2014 The Rector & Visitors of the University of Virginia
+//
+// Licensed under the Apache License, Version 2.0 (the "License");
+// you may not use this file except in compliance with the License.
+// You may obtain a copy of the License at
+//
+//     http://www.apache.org/licenses/LICENSE-2.0
+//
+// Unless required by applicable law or agreed to in writing, software
+// distributed under the License is distributed on an "AS IS" BASIS,
+// WITHOUT WARRANTIES OR CONDITIONS OF ANY KIND, either express or implied.
+// See the License for the specific language governing permissions and
+// limitations under the License.
+
+using System;
+using System.IO;
+using Xamarin;
+using Xamarin.Forms;
+using Xamarin.Forms.Platform.iOS;
+using Xam.Plugin.MapExtend.iOSUnified;
+using Sensus.UI;
+using Sensus.Probes;
+using Sensus.Context;
+using Sensus.Exceptions;
+using Sensus.iOS.Context;
+using UIKit;
+using Foundation;
+using Facebook.CoreKit;
+using Syncfusion.SfChart.XForms.iOS.Renderers;
+using Sensus.iOS.Callbacks.UILocalNotifications;
+using Sensus.iOS.Callbacks;
+using UserNotifications;
+using Sensus.iOS.Callbacks.UNUserNotifications;
+using Sensus.iOS.Concurrent;
+using Sensus.Encryption;
+using Microsoft.AppCenter.Crashes;
+using WindowsAzure.Messaging;
+
+namespace Sensus.iOS
+{
+    // The UIApplicationDelegate for the application. This class is responsible for launching the
+    // User Interface of the application, as well as listening (and optionally responding) to
+    // application events from iOS.
+    [Register("AppDelegate")]
+    public class AppDelegate : FormsApplicationDelegate
+    {
+        public override bool FinishedLaunching(UIApplication uiApplication, NSDictionary launchOptions)
+        {
+            #region configure context
+            SensusContext.Current = new iOSSensusContext
+            {
+                Platform = Sensus.Context.Platform.iOS,
+                MainThreadSynchronizer = new MainConcurrent(),
+                SymmetricEncryption = new SymmetricEncryption(SensusServiceHelper.ENCRYPTION_KEY),
+                PowerConnectionChangeListener = new iOSPowerConnectionChangeListener()
+            };
+
+            SensusServiceHelper.Initialize(() => new iOSSensusServiceHelper()); //do this before we register for the notifications so we have the token
+
+            // iOS introduced a new notification center in 10.0 based on UNUserNotifications
+            if (UIDevice.CurrentDevice.CheckSystemVersion(10, 0))
+            {
+                UNUserNotificationCenter.Current.RequestAuthorizationAsync(UNAuthorizationOptions.Badge | UNAuthorizationOptions.Sound | UNAuthorizationOptions.Alert);
+                UNUserNotificationCenter.Current.RemoveAllDeliveredNotifications();
+                UNUserNotificationCenter.Current.RemoveAllPendingNotificationRequests();
+                UNUserNotificationCenter.Current.Delegate = new UNUserNotificationDelegate();
+                SensusContext.Current.CallbackScheduler = new UNUserNotificationCallbackScheduler();
+                SensusContext.Current.Notifier = new UNUserNotificationNotifier();
+            }
+            // use the pre-10.0 approach based on UILocalNotifications
+            else
+            {
+                if (UIDevice.CurrentDevice.CheckSystemVersion(8, 0))
+                {
+                    UIApplication.SharedApplication.RegisterUserNotificationSettings(UIUserNotificationSettings.GetSettingsForTypes(UIUserNotificationType.Badge | UIUserNotificationType.Sound | UIUserNotificationType.Alert, new NSSet()));
+                    UIApplication.SharedApplication.RegisterForRemoteNotifications();
+                }
+                else
+                {
+                    UIApplication.SharedApplication.RegisterForRemoteNotificationTypes(UIRemoteNotificationType.Alert | UIRemoteNotificationType.Badge | UIRemoteNotificationType.Sound);
+                }
+
+                SensusContext.Current.CallbackScheduler = new UILocalNotificationCallbackScheduler();
+                SensusContext.Current.Notifier = new UILocalNotificationNotifier();
+            }
+            #endregion
+
+            SensusServiceHelper.Get()?.UpdatePushNotificationRegistrationsAsync();  //TODO:  we should have the PushNotificationToken token at this point
+
+            UIDevice.CurrentDevice.BatteryMonitoringEnabled = true;
+
+            // facebook settings
+            Settings.AppID = "873948892650954";
+            Settings.DisplayName = "Sensus";
+
+            Forms.Init();
+            FormsMaps.Init();
+            MapExtendRenderer.Init();
+            new SfChartRenderer();
+            ZXing.Net.Mobile.Forms.iOS.Platform.Init();
+
+            LoadApplication(new App());
+
+#if UI_TESTING
+            Forms.ViewInitialized += (sender, e) =>
+            {
+                if (!string.IsNullOrWhiteSpace(e.View.StyleId))
+                    e.NativeView.AccessibilityIdentifier = e.View.StyleId;
+            };
+
+            Calabash.Start();
+#endif
+
+            return base.FinishedLaunching(uiApplication, launchOptions);
+        }
+
+        public override void RegisteredForRemoteNotifications(UIApplication application, NSData deviceToken)
+        {
+            //https://stackoverflow.com/questions/4421354/how-to-convert-a-nsstring-to-a-string-in-monotouch
+            SensusServiceHelper.Get().PushNotificationToken = NSString.FromData(deviceToken, NSStringEncoding.UTF8); //TODO:  Confirm that this is correct once we can test
+        }
+        public override void FailedToRegisterForRemoteNotifications(UIApplication application, NSError error)
+        {
+            if (error != null)
+            {
+                SensusServiceHelper.Get().Logger.Log($"FailedToRegisterForRemoteNotifications:{error.Domain}, {error.Code}, {error.LocalizedDescription}", LoggingLevel.Normal, this.GetType());
+            }
+        }
+        public override void ReceivedRemoteNotification(UIApplication application, NSDictionary userInfo)
+        {
+            // Check to see if the dictionary has the aps key.  This is the notification payload you would have sent
+            if (null != userInfo && userInfo.ContainsKey(new NSString("aps")))
+            {
+                //Get the aps dictionary
+                NSDictionary aps = userInfo.ObjectForKey(new NSString("aps")) as NSDictionary;
+
+                string alert = string.Empty;
+
+                //Extract the alert text
+                // NOTE: If you're using the simple alert by just specifying
+                // "  aps:{alert:"alert msg here"}  ", this will work fine.
+                // But if you're using a complex alert with Localization keys, etc.,
+                // your "alert" object from the aps dictionary will be another NSDictionary.
+                // Basically the JSON gets dumped right into a NSDictionary,
+                // so keep that in mind.
+                if (aps.ContainsKey(new NSString("alert")))
+                    alert = (aps[new NSString("alert")] as NSString).ToString();
+
+                //Manually show an alert
+                if (!string.IsNullOrEmpty(alert))
+                {
+                    UIAlertView avAlert = new UIAlertView("Notification", alert, default(IUIAlertViewDelegate), "OK", null);
+                    avAlert.Show();
+                }
+            }
+        }
+
+        public override bool OpenUrl(UIApplication application, NSUrl url, string sourceApplication, NSObject annotation)
+        {
+            System.Threading.Tasks.Task.Run(async () =>
+            {
+                if (url != null)
+                {
+                    if (url.PathExtension == "json")
+                    {
+                        Protocol protocol = null;
+
+                        if (url.Scheme == "sensus")
+                        {
+                            try
+                            {
+                                protocol = await Protocol.DeserializeAsync(new Uri("http://" + url.AbsoluteString.Substring(url.AbsoluteString.IndexOf('/') + 2).Trim()));
+                            }
+                            catch (Exception ex)
+                            {
+                                SensusServiceHelper.Get().Logger.Log("Failed to display Sensus Protocol from HTTP URL \"" + url.AbsoluteString + "\":  " + ex.Message, LoggingLevel.Verbose, GetType());
+                            }
+                        }
+                        else if (url.Scheme == "sensuss")
+                        {
+                            try
+                            {
+                                protocol = await Protocol.DeserializeAsync(new Uri("https://" + url.AbsoluteString.Substring(url.AbsoluteString.IndexOf('/') + 2).Trim()));
+                            }
+                            catch (Exception ex)
+                            {
+                                SensusServiceHelper.Get().Logger.Log("Failed to display Sensus Protocol from HTTPS URL \"" + url.AbsoluteString + "\":  " + ex.Message, LoggingLevel.Verbose, GetType());
+                            }
+                        }
+                        else
+                        {
+                            try
+                            {
+                                protocol = await Protocol.DeserializeAsync(File.ReadAllBytes(url.Path));
+                            }
+                            catch (Exception ex)
+                            {
+                                SensusServiceHelper.Get().Logger.Log("Failed to display Sensus Protocol from file URL \"" + url.AbsoluteString + "\":  " + ex.Message, LoggingLevel.Verbose, GetType());
+                            }
+                        }
+
+                        await Protocol.DisplayAndStartAsync(protocol);
+                    }
+                }
+            });
+
+            // We need to handle URLs by passing them to their own OpenUrl in order to make the Facebook SSO authentication works.
+            return ApplicationDelegate.SharedInstance.OpenUrl(application, url, sourceApplication, annotation);
+        }
+
+        public override void OnActivated(UIApplication uiApplication)
+        {
+            System.Threading.Tasks.Task.Run(async () =>
+            {
+                try
+                {
+                    // ensure service helper is running
+                    await SensusServiceHelper.Get().StartAsync();
+
+                    // update/run all callbacks
+                    await (SensusContext.Current.CallbackScheduler as IiOSCallbackScheduler).UpdateCallbacksAsync();
+
+#if UI_TESTING
+                    // load and run the UI testing protocol
+                    string filePath = NSBundle.MainBundle.PathForResource("UiTestingProtocol", "json");
+                    using (Stream file = new FileStream(filePath, FileMode.Open, FileAccess.Read))
+                    {
+                        await Protocol.RunUiTestingProtocolAsync(file);
+                    }
+#endif
+                }
+                catch (Exception ex)
+                {
+                    SensusException.Report("Failed in OnActivated.", ex);
+                }
+            });
+
+            base.OnActivated(uiApplication);
+        }
+
+        /// <summary>
+        /// Pre-10.0:  Handles notifications received when the app is in the foreground. See <see cref="UNUserNotificationDelegate.WillPresentNotification"/> for
+        /// the corresponding handler for iOS 10.0 and above.
+        /// </summary>
+        /// <param name="application">Application.</param>
+        /// <param name="notification">Notification.</param>
+        public override void ReceivedLocalNotification(UIApplication application, UILocalNotification notification)
+        {
+            // UILocalNotifications were obsoleted in iOS 10.0, and we should not be receiving them via this app delegate
+            // method. we won't have any idea how to service them on iOS 10.0 and above. report the problem and bail.
+            if (UIDevice.CurrentDevice.CheckSystemVersion(10, 0))
+            {
+                SensusException.Report("Received UILocalNotification in iOS 10 or later.");
+            }
+            else
+            {
+                // we're in iOS < 10.0, which means we should have a notifier and scheduler to handle the notification.
+
+                // cancel notification (removing it from the tray), since it has served its purpose
+                (SensusContext.Current.Notifier as IUILocalNotificationNotifier)?.CancelNotification(notification);
+
+                iOSCallbackScheduler callbackScheduler = SensusContext.Current.CallbackScheduler as iOSCallbackScheduler;
+
+                if (callbackScheduler == null)
+                {
+                    SensusException.Report("We don't have an iOSCallbackScheduler.");
+                }
+                else if (notification.UserInfo == null)
+                {
+                    SensusException.Report("Null user info passed to ReceivedLocalNotification.");
+                }
+                else
+                {
+                    // run asynchronously to release the UI thread
+                    System.Threading.Tasks.Task.Run(async () =>
+                    {
+                        // we've tried pulling some of the code below out of the UI thread, but we do not receive/process
+                        // the callback notifications when doing so..
+                        await SensusContext.Current.MainThreadSynchronizer.ExecuteThreadSafe(async () =>
+                        {
+                            // service the callback if we've got one (not all notification userinfo bundles are for callbacks)
+                            if (callbackScheduler.IsCallback(notification.UserInfo))
+                            {
+                                await callbackScheduler.ServiceCallbackAsync(notification.UserInfo);
+                            }
+
+                            // check whether the user opened the notification to open sensus, indicated by an application state that is not active. we'll
+                            // also get notifications when the app is active, since we use them for timed callback events.
+                            if (application.ApplicationState != UIApplicationState.Active)
+                            {
+                                // if the user opened the notification, display the page associated with the notification, if any. 
+                                callbackScheduler.OpenDisplayPage(notification.UserInfo);
+
+                                // provide some generic feedback if the user responded to a silent callback notification
+                                if (callbackScheduler.TryGetCallback(notification.UserInfo)?.Silent ?? false)
+                                {
+                                    await SensusServiceHelper.Get().FlashNotificationAsync("Study Updated.");
+                                }
+                            }
+                        });
+                    });
+                }
+            }
+        }
+
+        // This method should be used to release shared resources and it should store the application state.
+        // If your application supports background exection this method is called instead of WillTerminate
+        // when the user quits.
+        public override void DidEnterBackground(UIApplication uiApplication)
+        {
+            (SensusContext.Current.CallbackScheduler as iOSCallbackScheduler).CancelSilentNotifications();
+
+            iOSSensusServiceHelper serviceHelper = SensusServiceHelper.Get() as iOSSensusServiceHelper;
+
+            // save app state in background
+            nint saveTaskId = uiApplication.BeginBackgroundTask(() =>
+            {
+                // not much we can do if we run out of time...
+            });
+
+            serviceHelper.SaveAsync().ContinueWith(finishedTask =>
+            {
+                uiApplication.EndBackgroundTask(saveTaskId);
+            });
+        }
+
+        // This method is called as part of the transiton from background to active state.
+        public override void WillEnterForeground(UIApplication uiApplication)
+        {
+        }
+
+        // This method is called when the application is about to terminate. Save data, if needed.
+        public override void WillTerminate(UIApplication uiApplication)
+        {
+            // this method won't be called when the user kills the app using multitasking; however,
+            // it should be called if the system kills the app when it's running in the background.
+            // it should also be called if the system shuts down due to loss of battery power.
+            // there doesn't appear to be a way to gracefully stop the app when the user kills it
+            // via multitasking...we'll have to live with that. also some online resources indicate 
+            // that no background time can be requested from within this method. so, instead of 
+            // beginning a background task, just wait for the calls to finish.
+
+            SensusServiceHelper serviceHelper = SensusServiceHelper.Get();
+
+            // we're going to save the service helper and its protocols/probes in the running state
+            // so that they will be restarted if/when the user restarts the app. in order to properly 
+            // track running time for listening probes, we need to add a stop time manually since
+            // we won't call stop until after the service helper has been saved.
+            foreach (Protocol protocol in serviceHelper.RegisteredProtocols)
+            {
+                if (protocol.Running)
+                {
+                    foreach (Probe probe in protocol.Probes)
+                    {
+                        if (probe.Running)
+                        {
+                            lock (probe.StartStopTimes)
+                            {
+                                probe.StartStopTimes.Add(new Tuple<bool, DateTime>(false, DateTime.Now));
+                            }
+                        }
+                    }
+                }
+            }
+
+            serviceHelper.Save();
+            serviceHelper.StopProtocols();
+        }
+    }
 }