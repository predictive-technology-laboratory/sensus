--- conflicted
+++ resolved
@@ -56,11 +56,11 @@
     <MtouchNoSymbolStrip>true</MtouchNoSymbolStrip>
     <MtouchLink>SdkOnly</MtouchLink>
     <MtouchFastDev>false</MtouchFastDev>
-<<<<<<< HEAD
+
     <LangVersion>latest</LangVersion>
-=======
+
 <CodesignProvision>Sensus App Store</CodesignProvision>
->>>>>>> 13a28980
+
   </PropertyGroup>
   <PropertyGroup Condition=" '$(Configuration)|$(Platform)' == 'Release|iPhone' ">
     <Optimize>true</Optimize>
